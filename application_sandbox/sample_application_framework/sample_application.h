--- conflicted
+++ resolved
@@ -39,11 +39,8 @@
   bool protected_memory = false;
   bool host_query_reset = false;
   bool extended_swapchain_color_space = false;
-<<<<<<< HEAD
   bool shared_presentation = false;
-=======
   bool enable_vulkan_1_1 = false;
->>>>>>> 5a8f97ba
 
   SampleOptions& EnableMultisampling() {
     enable_multisampling = true;
@@ -85,13 +82,14 @@
     extended_swapchain_color_space = true;
     return *this;
   }
-<<<<<<< HEAD
   SampleOptions& EnableSharedPresentation() {
     shared_presentation = true;
-=======
+
+    return *this;
+  }
   SampleOptions& EnableVulkan11() {
     enable_vulkan_1_1 = true;
->>>>>>> 5a8f97ba
+
     return *this;
   }
 };
@@ -186,11 +184,8 @@
             options.extended_swapchain_color_space
                 ? VK_COLOR_SPACE_EXTENDED_SRGB_NONLINEAR_EXT
                 : VK_COLOR_SPACE_SRGB_NONLINEAR_KHR,
-<<<<<<< HEAD
-            options.shared_presentation),
-=======
+            options.shared_presentation,
             options.enable_vulkan_1_1),
->>>>>>> 5a8f97ba
         frame_data_(allocator),
         swapchain_images_(application_.swapchain_images()),
         last_frame_time_(std::chrono::high_resolution_clock::now()),
