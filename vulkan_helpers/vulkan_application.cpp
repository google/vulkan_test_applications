/* Copyright 2017 Google Inc.
 *
 * Licensed under the Apache License, Version 2.0 (the "License");
 * you may not use this file except in compliance with the License.
 * You may obtain a copy of the License at
 *
 *     http://www.apache.org/licenses/LICENSE-2.0
 *
 * Unless required by applicable law or agreed to in writing, software
 * distributed under the License is distributed on an "AS IS" BASIS,
 * WITHOUT WARRANTIES OR CONDITIONS OF ANY KIND, either express or implied.
 * See the License for the specific language governing permissions and
 * limitations under the License.
 */

#include "vulkan_helpers/vulkan_application.h"

#include <algorithm>
#include <fstream>
#include <tuple>

#include "support/containers/unordered_map.h"
#include "vulkan_helpers/helper_functions.h"
#include "vulkan_helpers/vulkan_model.h"

typedef void(VKAPI_PTR* PFN_vkSetSwapchainCallback)(
    VkSwapchainKHR, void(void*, uint8_t*, size_t), void*);

namespace vulkan {
VkDescriptorPool DescriptorSet::CreateDescriptorPool(
    containers::Allocator* allocator, VkDevice* device,
    std::initializer_list<VkDescriptorSetLayoutBinding> bindings) {
  containers::unordered_map<uint32_t, uint32_t> counts(allocator);
  for (auto binding : bindings) {
    counts[static_cast<uint32_t>(binding.descriptorType)] +=
        binding.descriptorCount;
  }

  containers::vector<VkDescriptorPoolSize> pool_sizes(allocator);
  pool_sizes.reserve(counts.size());
  for (auto p : counts) {
    pool_sizes.push_back({static_cast<VkDescriptorType>(p.first), p.second});
  }

  return vulkan::CreateDescriptorPool(
      device, static_cast<uint32_t>(pool_sizes.size()), pool_sizes.data(), 1);
}

DescriptorSet::DescriptorSet(
    containers::Allocator* allocator, VkDevice* device,
    std::initializer_list<VkDescriptorSetLayoutBinding> bindings)
    : pool_(CreateDescriptorPool(allocator, device, bindings)),
      layout_(CreateDescriptorSetLayout(allocator, device, bindings)),
      set_(AllocateDescriptorSet(device, pool_.get_raw_object(),
                                 layout_.get_raw_object())) {}

VulkanApplication::VulkanApplication(
    containers::Allocator* allocator, logging::Logger* log,
    const entry::EntryData* entry_data,
    const std::initializer_list<const char*> instance_extensions,
    const std::initializer_list<const char*> device_extensions,
    const VkPhysicalDeviceFeatures& features, uint32_t host_buffer_size,
    uint32_t device_image_size, uint32_t device_buffer_size,
    uint32_t coherent_buffer_size, bool use_async_compute_queue,
    bool use_sparse_binding, bool use_device_group,
<<<<<<< HEAD
    uint32_t device_peer_memory_size,
    bool use_protected_memory, bool use_host_query_reset,
    VkColorSpaceKHR swapchain_color_space, bool use_shared_presentation,
    bool use_mutable_swapchain_format, const void* swapchain_extensions,
    bool use_vulkan_1_1, void* device_next)
=======
    uint32_t device_peer_memory_size, bool use_protected_memory,
    bool use_host_query_reset, VkColorSpaceKHR swapchain_color_space,
    bool use_shared_presentation, bool use_mutable_swapchain_format,
    const void* swapchain_extensions, bool use_vulkan_1_1, bool use_10bit_hdr,
    void* device_next)
>>>>>>> 6308dd46
    : allocator_(allocator),
      log_(log),
      entry_data_(entry_data),
      swapchain_images_(allocator_),
      render_queue_(nullptr),
      present_queue_(nullptr),
      render_queue_index_(0u),
      present_queue_index_(0u),
      use_protected_memory_(use_protected_memory),
      library_wrapper_(allocator_, log_),
      instance_(!use_vulkan_1_1 ? CreateInstanceForApplication(
                                      allocator_, &library_wrapper_,
                                      entry_data_, instance_extensions)
                                : Create11InstanceForApplication(
                                      allocator_, &library_wrapper_,
                                      entry_data_, instance_extensions)),
      surface_(CreateDefaultSurface(&instance_, entry_data_)),
      device_(!use_device_group
                  ? CreateDevice(device_extensions, features,
                                 use_async_compute_queue, use_sparse_binding,
                                 use_host_query_reset, device_next)
                  : CreateDeviceGroup(device_extensions, features,
                                      use_async_compute_queue,
                                      use_sparse_binding, device_next)),
      swapchain_(CreateDefaultSwapchain(
          &instance_, &device_, &surface_, allocator_, render_queue_index_,
          present_queue_index_, entry_data_, swapchain_color_space,
          use_shared_presentation,
          use_mutable_swapchain_format
              ? VK_SWAPCHAIN_CREATE_MUTABLE_FORMAT_BIT_KHR
              : 0,
          use_10bit_hdr, swapchain_extensions)),
      command_pools_(allocator_),
      pipeline_cache_(CreateDefaultPipelineCache(&device_)),
      host_accessible_heap_(allocator_),
      coherent_heap_(allocator_),
      device_peer_memory_heaps_(allocator_),
      should_exit_(false) {
  if (!device_.is_valid()) {
    return;
  }

  if (entry_data->output_frame_index() >= 1) {
    PFN_vkSetSwapchainCallback set_callback =
        reinterpret_cast<PFN_vkSetSwapchainCallback>(
            device_.getProcAddrFunction()(device_, "vkSetSwapchainCallback"));

    struct cb_data {
      uint32_t output_frame;
      const char* file_name;
      logging::Logger* log;
      const entry::EntryData* dat;
      std::atomic<bool>& should_exit;
      static void fn(void* obj, uint8_t* data, size_t size) {
        cb_data* d = reinterpret_cast<cb_data*>(obj);
        if (d->output_frame == 0) return;

        if (size != d->dat->width() * d->dat->height() * 4) {
          d->log->LogError("Invalid data size");
          exit(-1);
        }
        if (--d->output_frame == 0) {
          // Because we are in the callback swapchain, we know that the
          // image size is 100x100, and the format is rgba
          std::ofstream ppm;
          ppm.open(d->file_name);
          ppm << "P6 " << d->dat->width() << " " << d->dat->height()
              << " 255\n";

          for (size_t i = 0; i < size; ++i) {
            if (i % 4 == 3) continue;
            ppm << char(*(data + i));
          }
          ppm.close();
          d->should_exit.store(true);
        }
      }
    };
    auto cb = new cb_data{
        static_cast<uint32_t>(entry_data->output_frame_index()),
        entry_data->output_frame_file(), log_, entry_data_, should_exit_};
    set_callback(swapchain_, &cb_data::fn, cb);
  }

  vulkan::LoadContainer(log_, device_->vkGetSwapchainImagesKHR,
                        &swapchain_images_, device_, swapchain_);
  // Relevant spec sections for determining what memory we will be allowed
  // to use for our buffer allocations.
  //  The memoryTypeBits member is identical for all VkBuffer objects created
  //  with the same value for the flags and usage members in the
  //  VkBufferCreateInfo structure passed to vkCreateBuffer. Further, if
  //  usage1 and usage2 of type VkBufferUsageFlags are such that the bits set
  //  in usage2 are a subset of the bits set in usage1, and they have the same
  //  flags, then the bits set in memoryTypeBits returned for usage1 must be a
  //  subset of the bits set in memoryTypeBits returned for usage2, for all
  //  values of flags.

  // Therefore we should be able to satisfy all buffer requests for non
  // sparse memory bindings if we do the following:
  // For our host visible bits, we will use:
  // VK_BUFFER_USAGE_TRANSFER_SRC_BIT
  // VK_BUFFER_USAGE_TRANSFER_DST_BIT
  // For our device buffers we will use ALL bits.
  // This means we can use this memory for everything.
  // Furthermore for both types, we will have ZERO flags
  // set (we do not want to do sparse binding.)

  // containers::unique_ptr<VulkanArena>* device_memories[3] = {
  //&host_accessible_heap_, &device_only_buffer_heap_, &coherent_heap_};
  containers::vector<containers::unique_ptr<VulkanArena>*> device_memories[3] =
      {containers::vector<containers::unique_ptr<VulkanArena>*>(allocator_),
       containers::vector<containers::unique_ptr<VulkanArena>*>(allocator_),
       containers::vector<containers::unique_ptr<VulkanArena>*>(allocator_)};

  device_memories[1].push_back(&device_only_buffer_heap_);
  host_accessible_heap_.resize(device_.num_devices());
  coherent_heap_.resize(device_.num_devices());
  for (size_t i = 0; i < device_.num_devices(); ++i) {
    device_memories[0].push_back(&host_accessible_heap_[i]);
    device_memories[2].push_back(&coherent_heap_[i]);
  }

  uint32_t device_memory_sizes[3] = {host_buffer_size, device_buffer_size,
                                     coherent_buffer_size};

  const uint32_t kAllBufferBits =
      (VK_BUFFER_USAGE_INDIRECT_BUFFER_BIT << 1) - 1;

  VkBufferUsageFlags usages[3] = {
      VK_BUFFER_USAGE_TRANSFER_SRC_BIT | VK_BUFFER_USAGE_TRANSFER_DST_BIT,
      kAllBufferBits, kAllBufferBits};
  VkMemoryPropertyFlags property_flags[3] = {
      VK_MEMORY_PROPERTY_HOST_VISIBLE_BIT,
      VK_MEMORY_PROPERTY_DEVICE_LOCAL_BIT |
          (use_protected_memory_ ? VK_MEMORY_PROPERTY_PROTECTED_BIT : 0u),
      0};
  bool m_gpu = device_.num_devices() > 1;
  for (size_t j = 0; j < device_.num_devices(); ++j) {
    for (size_t i = 0; i < 3; ++i) {
      // 1) Create a tiny buffer so that we can determine what memory flags are
      // required.
      bool host_mapped =
          (property_flags[i] & (VK_MEMORY_PROPERTY_HOST_VISIBLE_BIT |
                                VK_MEMORY_PROPERTY_HOST_COHERENT_BIT)) != 0;
      if (j > 0 && !host_mapped) {
        continue;
      }

      VkBufferCreateInfo create_info = {
          VK_STRUCTURE_TYPE_BUFFER_CREATE_INFO,  // sType
          nullptr,                               // pNext
          0,                                     // flags
          1,                                     // size
          usages[i],                             // usage
          VK_SHARING_MODE_EXCLUSIVE,             // sharingMode
          0,                                     // queueFamilyIndexCount
          nullptr,                               //  pQueueFamilyIndices
      };
      uint32_t device_mask = 1 << j;
      if (!host_mapped) {
        device_mask = 0;
        for (size_t i = 0; i < device_.num_devices(); ++i) {
          device_mask |= 1 << i;
        }
      }
      ::VkBuffer buffer;
      LOG_ASSERT(
          ==, log_,
          device_->vkCreateBuffer(device_, &create_info, nullptr, &buffer),
          VK_SUCCESS);
      // Get the memory requirements for this buffer.
      VkMemoryRequirements requirements;
      device_->vkGetBufferMemoryRequirements(device_, buffer, &requirements);
      device_->vkDestroyBuffer(device_, buffer, nullptr);

      uint32_t memory_index = GetMemoryIndex(
          &device_, log_, requirements.memoryTypeBits, property_flags[i]);
      *device_memories[i][j] = containers::make_unique<VulkanArena>(
          allocator_, allocator_, log_, device_memory_sizes[i], memory_index,
          &device_, host_mapped, m_gpu ? device_mask : 0);
    }
  }

  // Special handling of peer memory
  if (device_peer_memory_size > 0 && device_.num_devices() > 1) {
    LOG_ASSERT(==, log, 2, device_.num_devices());
    // 1) Create a tiny buffer so that we can determine what memory flags are
    // required.
    VkBufferCreateInfo create_info = {
        VK_STRUCTURE_TYPE_BUFFER_CREATE_INFO,  // sType
        nullptr,                               // pNext
        0,                                     // flags
        1,                                     // size
        kAllBufferBits,                        // usage
        VK_SHARING_MODE_EXCLUSIVE,             // sharingMode
        0,                                     // queueFamilyIndexCount
        nullptr,                               //  pQueueFamilyIndices
    };
    ::VkBuffer buffer;
    LOG_ASSERT(==, log_,
               device_->vkCreateBuffer(device_, &create_info, nullptr, &buffer),
               VK_SUCCESS);

    VkMemoryRequirements requirements;
    device_->vkGetBufferMemoryRequirements(device_, buffer, &requirements);
    device_->vkDestroyBuffer(device_, buffer, nullptr);

    const VkPhysicalDeviceMemoryProperties& properties =
        device_.physical_device_memory_properties();
    LOG_ASSERT(<=, log, properties.memoryTypeCount, uint32_t(32));

    uint32_t memory_index = 0;
    uint32_t memory_index0 = 0xFFFFFFFF;
    uint32_t memory_index1 = 0xFFFFFFFF;
    for (; memory_index < properties.memoryTypeCount; ++memory_index) {
      if (!(requirements.memoryTypeBits & (1 << memory_index))) {
        continue;
      }

      if ((properties.memoryTypes[memory_index].propertyFlags &
           VK_MEMORY_PROPERTY_DEVICE_LOCAL_BIT) !=
          VK_MEMORY_PROPERTY_DEVICE_LOCAL_BIT) {
        continue;
      }

      VkPeerMemoryFeatureFlags flags;
      device_->vkGetDeviceGroupPeerMemoryFeatures(
          device_, properties.memoryTypes[memory_index].heapIndex, 0, 1,
          &flags);
      if ((flags & VK_PEER_MEMORY_FEATURE_COPY_DST_BIT) &&
          memory_index1 == 0xFFFFFFFF) {
        memory_index1 = memory_index;
      }
      device_->vkGetDeviceGroupPeerMemoryFeatures(
          device_, properties.memoryTypes[memory_index].heapIndex, 1, 0,
          &flags);
      if ((flags & VK_PEER_MEMORY_FEATURE_COPY_DST_BIT) &&
          memory_index0 == 0xFFFFFFFF) {
        memory_index0 = memory_index;
      }
      break;
    }
    LOG_ASSERT(!=, log, memory_index0, 0xFFFFFFFF);
    LOG_ASSERT(!=, log, memory_index1, 0xFFFFFFFF);
    // For now we only handle 2 devices.

    device_peer_memory_heaps_.push_back(containers::make_unique<VulkanArena>(
        allocator_, allocator_, log_, device_peer_memory_size, memory_index0,
        &device_, false));

    device_peer_memory_heaps_.push_back(containers::make_unique<VulkanArena>(
        allocator_, allocator_, log_, device_peer_memory_size, memory_index1,
        &device_, false));
  }

  // Same idea as above, but for image memory.
  // The relevant bits from the spec are:
  //  The memoryTypeBits member is identical for all VkImage objects created
  //  with the same combination of values for the tiling member and the
  //  VK_IMAGE_CREATE_SPARSE_BINDING_BIT bit of the flags member and the
  //  VK_IMAGE_USAGE_TRANSIENT_ATTACHMENT_BIT of the usage member in the
  //  VkImageCreateInfo structure passed to vkCreateImage.
  {
    VkImageCreateInfo image_create_info{
        VK_STRUCTURE_TYPE_IMAGE_CREATE_INFO,  // sType
        nullptr,                              // pNext
        0,                                    // flags
        VK_IMAGE_TYPE_2D,                     // imageType
        VK_FORMAT_R8G8B8A8_UNORM,             // format
        {
            // extent
            1,  // width
            1,  // height
            1,  // depth
        },
        1,                                    // mipLevels
        1,                                    // arrayLayers
        VK_SAMPLE_COUNT_1_BIT,                // samples
        VK_IMAGE_TILING_OPTIMAL,              // tiling
        VK_IMAGE_USAGE_COLOR_ATTACHMENT_BIT,  // usage
        VK_SHARING_MODE_EXCLUSIVE,            // sharingMode
        0,                                    // queueFamilyIndexCount
        nullptr,                              // pQueueFamilyIndices
        VK_IMAGE_LAYOUT_UNDEFINED,            // initialLayout
    };
    ::VkImage image;
    LOG_ASSERT(
        ==, log_,
        device_->vkCreateImage(device_, &image_create_info, nullptr, &image),
        VK_SUCCESS);
    VkMemoryRequirements requirements;
    device_->vkGetImageMemoryRequirements(device_, image, &requirements);
    device_->vkDestroyImage(device_, image, nullptr);

    uint32_t memory_index =
        GetMemoryIndex(&device_, log_, requirements.memoryTypeBits,
                       VK_MEMORY_PROPERTY_DEVICE_LOCAL_BIT);
    device_only_image_heap_ = containers::make_unique<VulkanArena>(
        allocator_, allocator_, log_, device_image_size, memory_index, &device_,
        false);
  }
}

VkDevice VulkanApplication::SetupDevice(VkDevice device,
                                        bool create_async_compute_queue,
                                        bool use_sparse_binding) {
  if (device.is_valid()) {
    if (render_queue_index_ == present_queue_index_) {
      render_queue_concrete_ = containers::make_unique<VkQueue>(
          allocator_, GetQueue(&device, render_queue_index_));
      render_queue_ = render_queue_concrete_.get();
      present_queue_ = render_queue_concrete_.get();
    } else {
      render_queue_concrete_ = containers::make_unique<VkQueue>(
          allocator_, GetQueue(&device, render_queue_index_));
      present_queue_concrete_ = containers::make_unique<VkQueue>(
          allocator_, GetQueue(&device, present_queue_index_));
      render_queue_ = render_queue_concrete_.get();
      present_queue_ = present_queue_concrete_.get();
    }
    if (create_async_compute_queue && compute_queue_index_ != 0xFFFFFFFF) {
      async_compute_queue_concrete_ = containers::make_unique<VkQueue>(
          allocator_,
          GetQueue(&device, compute_queue_index_,
                   compute_queue_index_ == render_queue_index_ ? 1 : 0));
    }
    if (use_sparse_binding && sparse_binding_queue_index_ != 0xFFFFFFFF) {
      log_->LogInfo("### Requesting sparse binding queue");
      if (sparse_binding_queue_index_ == render_queue_index_) {
        sparse_binding_queue_ = render_queue_;
      } else if (sparse_binding_queue_index_ == present_queue_index_) {
        sparse_binding_queue_ = present_queue_;
      } else if (sparse_binding_queue_index_ == compute_queue_index_) {
        sparse_binding_queue_ = async_compute_queue_concrete_.get();
      } else {
        sparse_binding_queue_concrete_ = containers::make_unique<VkQueue>(
            allocator_, GetQueue(&device, sparse_binding_queue_index_, 0));
        sparse_binding_queue_ = sparse_binding_queue_concrete_.get();
      }
      log_->LogInfo("### Got sparse binding queue: ",
                    sparse_binding_queue_->get_raw_object());
    }
  }
  return std::move(device);
}

VkDevice VulkanApplication::CreateDeviceGroup(
    const std::initializer_list<const char*> extensions,
    const VkPhysicalDeviceFeatures& features, bool create_async_compute_queue,
    bool use_sparse_binding, void* device_next) {
  vulkan::VkDevice device(vulkan::CreateDeviceGroupForSwapchain(
      allocator_, &instance_, &surface_, &render_queue_index_,
      &present_queue_index_, extensions, features,
      entry_data_->prefer_separate_present(),
      create_async_compute_queue ? &compute_queue_index_ : nullptr,
      use_sparse_binding ? &sparse_binding_queue_index_ : nullptr,
      device_next));
  return SetupDevice(std::move(device), create_async_compute_queue,
                     use_sparse_binding);
}

VkDevice VulkanApplication::CreateDevice(
    const std::initializer_list<const char*> extensions,
    const VkPhysicalDeviceFeatures& features, bool create_async_compute_queue,
    bool use_sparse_binding, bool use_host_query_reset, void* device_next) {
  // Since this is called by the constructor be careful not to
  // use any data other than what has already been initialized.
  // allocator_, log_, entry_data_, library_wrapper_, instance_,
  // surface_

  vulkan::VkDevice device(vulkan::CreateDeviceForSwapchain(
      allocator_, &instance_, &surface_, &render_queue_index_,
      &present_queue_index_, use_protected_memory_, extensions, features,
      entry_data_->prefer_separate_present(),
      create_async_compute_queue ? &compute_queue_index_ : nullptr,
      use_sparse_binding ? &sparse_binding_queue_index_ : nullptr,
      use_host_query_reset, device_next));

  return SetupDevice(std::move(device), create_async_compute_queue,
                     use_sparse_binding);
}

containers::unique_ptr<VulkanApplication::Image>
VulkanApplication::CreateAndBindImage(const VkImageCreateInfo* create_info,
                                      const uint32_t* device_indices) {
  ::VkImage image;
  LOG_ASSERT(==, log_,
             device_->vkCreateImage(device_, create_info, nullptr, &image),
             VK_SUCCESS);
  VkMemoryRequirements requirements;
  device_->vkGetImageMemoryRequirements(device_, image, &requirements);

  ::VkDeviceMemory memory;
  ::VkDeviceSize offset;

  AllocationToken* token = device_only_image_heap_->AllocateMemory(
      requirements.size, requirements.alignment, &memory, &offset, nullptr);

  if (device_.num_devices() > 1) {
    uint32_t indices[VK_MAX_DEVICE_GROUP_SIZE];
    // If device_indices is set, then we use that.
    // Otherwise we default to every GPU getting their own allocation
    if (device_indices == nullptr) {
      device_indices = &indices[0];
      for (size_t i = 0; i < device_.num_devices(); ++i) {
        indices[i] = i;
      }
    }
    VkBindImageMemoryDeviceGroupInfo group_info{
        VK_STRUCTURE_TYPE_BIND_IMAGE_MEMORY_DEVICE_GROUP_INFO,
        nullptr,
        device_.num_devices(),
        device_indices,
        0,
        nullptr};
    VkBindImageMemoryInfo bind_info{VK_STRUCTURE_TYPE_BIND_IMAGE_MEMORY_INFO,
                                    &group_info, image, memory, offset};
    device_->vkBindImageMemory2KHR(device_, 1, &bind_info);
  } else {
    device_->vkBindImageMemory(device_, image, memory, offset);
  }

  // We have to do it this way because Image is private and friended,
  // so we cannot go through make_unique.
  Image* img = new (allocator_->malloc(sizeof(Image)))
      Image(device_only_image_heap_.get(), token,
            VkImage(image, nullptr, &device_), create_info->format);

  return containers::unique_ptr<Image>(
      img, containers::UniqueDeleter(allocator_, sizeof(Image)));
}

containers::unique_ptr<VulkanApplication::SparseImage>
VulkanApplication::CreateAndBindSparseImage(
    const VkImageCreateInfo* create_info, size_t slice_size,
    const uint32_t* device_indices) {
  LOG_ASSERT(!=, log_, create_info->flags && VK_IMAGE_CREATE_SPARSE_BINDING_BIT,
             0u);
  LOG_ASSERT(==, log_, sparse_binding_queue_ != nullptr, true);
  ::VkImage image;
  LOG_ASSERT(==, log_,
             device_->vkCreateImage(device_, create_info, nullptr, &image),
             VK_SUCCESS);
  VkMemoryRequirements requirements;
  device_->vkGetImageMemoryRequirements(device_, image, &requirements);
  size_t alignment = requirements.alignment;
  slice_size = ((slice_size + alignment - 1) / alignment) * alignment;
  size_t num_slice = size_t(requirements.size) / slice_size;

  containers::vector<AllocationToken*> tokens(allocator_);
  containers::vector<VkSparseMemoryBind> binds(allocator_);
  VkDeviceSize resourceOffset = 0u;
  for (size_t i = 0; i < num_slice; i++) {
    ::VkDeviceMemory memory;
    ::VkDeviceSize offset;
    AllocationToken* token = device_only_image_heap_->AllocateMemory(
        slice_size, requirements.alignment, &memory, &offset, nullptr);
    tokens.push_back(token);
    binds.emplace_back(
        VkSparseMemoryBind{resourceOffset, slice_size, memory, offset, 0});
    resourceOffset += slice_size;
  }
  VkSparseImageOpaqueMemoryBindInfo opaque_img_bind_info{
      image, uint32_t(binds.size()), binds.data()};
  VkBindSparseInfo bind_info{
      VK_STRUCTURE_TYPE_BIND_SPARSE_INFO,  // sType
      nullptr,                             // pNext
      0u,                                  // waitSemaphoreCount
      nullptr,                             // pWaitSemaphores
      0u,                                  // bufferBindCount
      nullptr,                             // pBufferBinds
      1,                                   // imageOpaqueBindCount
      &opaque_img_bind_info,               // pImageOpaqueBinds
      0u,                                  // imageBindCount
      nullptr,                             // pImageBinds
      0u,                                  // signalSemaphoreCount
      nullptr                              // pSignalSemaphores
  };
  LOG_ASSERT(
      ==, log_, VK_SUCCESS,
      sparse_binding_queue()->vkQueueBindSparse(
          sparse_binding_queue(), 1u, &bind_info, ::VkFence(VK_NULL_HANDLE)));
  sparse_binding_queue()->vkQueueWaitIdle(sparse_binding_queue());

  // We have to do it this way because Image is private and friended,
  // so we cannot go through make_unique.
  SparseImage* img = new (allocator_->malloc(sizeof(SparseImage)))
      SparseImage(device_only_image_heap_.get(), std::move(tokens),
                  VkImage(image, nullptr, &device_), create_info->format);

  return containers::unique_ptr<SparseImage>(
      img, containers::UniqueDeleter(allocator_, sizeof(Image)));
}

containers::unique_ptr<VulkanApplication::Image>
VulkanApplication::CreateAndBindMultiPlanarImage(
    const VkImageCreateInfo* create_info, const uint32_t* device_indices) {
  ::VkImage image;
  LOG_ASSERT(==, log_,
             device_->vkCreateImage(device_, create_info, nullptr, &image),
             VK_SUCCESS);

  AllocationToken* token;
  if (create_info->flags & VK_IMAGE_CREATE_DISJOINT_BIT) {
    const unsigned maxPlaneCount = 3;
    unsigned planeCount = 0;
    VkBindImageMemoryInfo bind_infos[maxPlaneCount];
    VkBindImagePlaneMemoryInfoKHR planeBinding[maxPlaneCount];
    ::VkDeviceMemory memory[maxPlaneCount];
    ::VkDeviceSize offset[maxPlaneCount];

    const VkSamplerYcbcrConversionImageFormatProperties* ycbcrConversionProps =
        reinterpret_cast<const VkSamplerYcbcrConversionImageFormatProperties*>(
            create_info->pNext);
    if (ycbcrConversionProps &&
        ycbcrConversionProps->sType ==
            VK_STRUCTURE_TYPE_SAMPLER_YCBCR_CONVERSION_IMAGE_FORMAT_PROPERTIES_KHR) {
      planeCount = ycbcrConversionProps->combinedImageSamplerDescriptorCount;
    }

    for (unsigned i = 0; i < planeCount; ++i) {
      VkImageAspectFlagBits planeAspectBit =
          static_cast<VkImageAspectFlagBits>(VK_IMAGE_ASPECT_PLANE_0_BIT << i);
      VkMemoryRequirements2 requirements{
          VK_STRUCTURE_TYPE_MEMORY_REQUIREMENTS_2, nullptr, {}};

      VkImagePlaneMemoryRequirementsInfo planeRequirementsInfo{
          VK_STRUCTURE_TYPE_IMAGE_PLANE_MEMORY_REQUIREMENTS_INFO, nullptr,
          planeAspectBit};
      VkImageMemoryRequirementsInfo2 requirementsInfo{
          VK_STRUCTURE_TYPE_IMAGE_MEMORY_REQUIREMENTS_INFO_2_KHR,
          &planeRequirementsInfo, image};
      device_->vkGetImageMemoryRequirements2KHR(device_, &requirementsInfo,
                                                &requirements);

      token = device_only_image_heap_->AllocateMemory(
          requirements.memoryRequirements.size,
          requirements.memoryRequirements.alignment, &memory[i], &offset[i],
          nullptr);

      planeBinding[i].sType =
          VK_STRUCTURE_TYPE_BIND_IMAGE_PLANE_MEMORY_INFO_KHR;
      planeBinding[i].pNext = nullptr;
      planeBinding[i].planeAspect = planeAspectBit;

      bind_infos[i] = {VK_STRUCTURE_TYPE_BIND_IMAGE_MEMORY_INFO,
                       &planeBinding[i], image, memory[i], offset[i]};
    }

    device_->vkBindImageMemory2KHR(device_, planeCount, bind_infos);
  } else {
    ::VkDeviceMemory memory;
    ::VkDeviceSize offset;

    VkMemoryRequirements2 requirements{
        VK_STRUCTURE_TYPE_MEMORY_REQUIREMENTS_2, nullptr, {}};
    VkImageMemoryRequirementsInfo2 requirementsInfo{
        VK_STRUCTURE_TYPE_IMAGE_MEMORY_REQUIREMENTS_INFO_2_KHR, nullptr, image};
    device_->vkGetImageMemoryRequirements2KHR(device_, &requirementsInfo,
                                              &requirements);

    token = device_only_image_heap_->AllocateMemory(
        requirements.memoryRequirements.size,
        requirements.memoryRequirements.alignment, &memory, &offset, nullptr);
    device_->vkBindImageMemory(device_, image, memory, offset);
  }

  // We have to do it this way because Image is private and friended,
  // so we cannot go through make_unique.
  Image* img = new (allocator_->malloc(sizeof(Image)))
      Image(device_only_image_heap_.get(), token,
            VkImage(image, nullptr, &device_), create_info->format);

  return containers::unique_ptr<Image>(
      img, containers::UniqueDeleter(allocator_, sizeof(Image)));
}

containers::unique_ptr<VkImageView> VulkanApplication::CreateImageView(
    const Image* image, VkImageViewType view_type,
    const VkImageSubresourceRange& subresource_range) {
  VkImageViewCreateInfo create_info{
      VK_STRUCTURE_TYPE_IMAGE_VIEW_CREATE_INFO,  // sType
      nullptr,                                   // pNext
      0,                                         // flags
      image->get_raw_image(),                    // image
      view_type,                                 // viewType
      image->format(),                           // format
      {VK_COMPONENT_SWIZZLE_R, VK_COMPONENT_SWIZZLE_G, VK_COMPONENT_SWIZZLE_B,
       VK_COMPONENT_SWIZZLE_A},
      subresource_range,
  };
  ::VkImageView raw_view;
  LOG_ASSERT(
      ==, log_,
      device_->vkCreateImageView(device_, &create_info, nullptr, &raw_view),
      VK_SUCCESS);
  return containers::make_unique<vulkan::VkImageView>(
      allocator_, VkImageView(raw_view, nullptr, &device_));
}

containers::unique_ptr<VulkanApplication::Buffer>
VulkanApplication::CreateAndBindBuffer(VulkanArena* heap,
                                       const VkBufferCreateInfo* create_info,
                                       const uint32_t* device_indices) {
  ::VkBuffer buffer;
  LOG_ASSERT(==, log_,
             device_->vkCreateBuffer(device_, create_info, nullptr, &buffer),
             VK_SUCCESS);
  // Get the memory requirements for this buffer.
  VkMemoryRequirements requirements;
  device_->vkGetBufferMemoryRequirements(device_, buffer, &requirements);
  ::VkDeviceMemory memory;
  ::VkDeviceSize offset;
  char* base_address;

  AllocationToken* token =
      heap->AllocateMemory(requirements.size, requirements.alignment, &memory,
                           &offset, &base_address);

  if (device_.num_devices() > 1) {
    uint32_t indices[VK_MAX_DEVICE_GROUP_SIZE];
    // If device_indices is set, then we use that.
    // Otherwise we default to every GPU getting their own allocation
    if (device_indices == nullptr) {
      device_indices = &indices[0];
      for (size_t i = 0; i < device_.num_devices(); ++i) {
        indices[i] = i;
      }
    }
    VkBindBufferMemoryDeviceGroupInfo group_info{
        VK_STRUCTURE_TYPE_BIND_BUFFER_MEMORY_DEVICE_GROUP_INFO, nullptr,
        device_.num_devices(), device_indices};
    VkBindBufferMemoryInfo bind_info{VK_STRUCTURE_TYPE_BIND_BUFFER_MEMORY_INFO,
                                     &group_info, buffer, memory, offset};
    device_->vkBindBufferMemory2(device_, 1, &bind_info);
  } else {
    device_->vkBindBufferMemory(device_, buffer, memory, offset);
  }

  Buffer* buff = new (allocator_->malloc(sizeof(Buffer))) Buffer(
      heap, token, VkBuffer(buffer, nullptr, &device_), base_address, device_,
      memory, offset, requirements.size, &(device_->vkFlushMappedMemoryRanges),
      &(device_->vkInvalidateMappedMemoryRanges));
  return containers::unique_ptr<Buffer>(
      buff, containers::UniqueDeleter(allocator_, sizeof(Buffer)));
}

containers::unique_ptr<VulkanApplication::Buffer>
VulkanApplication::CreateAndBindHostBuffer(
    const VkBufferCreateInfo* create_info, const uint32_t* device_indices) {
  uint32_t first_device_index = 0;
  if (device_indices != 0) {
    first_device_index = device_indices[0];
    for (size_t i = 1; i < device_.num_devices(); ++i) {
      // If we have host_coherent memory, then any devices that bind it
      // must bind to the same one.
      LOG_ASSERT(==, log_, first_device_index, device_indices[i]);
    }
  }
  return CreateAndBindBuffer(host_accessible_heap_[first_device_index].get(),
                             create_info, device_indices);
}

containers::unique_ptr<VulkanApplication::Buffer>
VulkanApplication::CreateAndBindCoherentBuffer(
    const VkBufferCreateInfo* create_info, const uint32_t* device_indices) {
  uint32_t first_device_index = 0;
  if (device_indices != 0) {
    first_device_index = device_indices[0];
    for (size_t i = 1; i < device_.num_devices(); ++i) {
      // If we have host_coherent memory, then any devices that bind it
      // must bind to the same one.
      LOG_ASSERT(==, log_, first_device_index, device_indices[i]);
    }
  }
  return CreateAndBindBuffer(coherent_heap_[first_device_index].get(),
                             create_info, device_indices);
}

containers::unique_ptr<VulkanApplication::Buffer>
VulkanApplication::CreateAndBindDefaultExclusiveHostBuffer(
    VkDeviceSize size, VkBufferUsageFlags usages,
    const uint32_t* device_indices) {
  VkBufferCreateInfo create_info{
      /* sType = */ VK_STRUCTURE_TYPE_BUFFER_CREATE_INFO,
      /* pNext = */ nullptr,
      /* flags = */ 0,
      /* size = */ size,
      /* usage = */ usages,
      /* sharingMode = */ VK_SHARING_MODE_EXCLUSIVE,
      /* queueFamilyIndexCount = */ 0,
      /* pQueueFamilyIndices = */ nullptr,
  };
  return CreateAndBindHostBuffer(&create_info, device_indices);
}

containers::unique_ptr<VulkanApplication::Buffer>
VulkanApplication::CreateAndBindDefaultExclusiveCoherentBuffer(
    VkDeviceSize size, VkBufferUsageFlags usages,
    const uint32_t* device_indices) {
  VkBufferCreateInfo create_info{
      /* sType = */ VK_STRUCTURE_TYPE_BUFFER_CREATE_INFO,
      /* pNext = */ nullptr,
      /* flags = */ 0,
      /* size = */ size,
      /* usage = */ usages,
      /* sharingMode = */ VK_SHARING_MODE_EXCLUSIVE,
      /* queueFamilyIndexCount = */ 0,
      /* pQueueFamilyIndices = */ nullptr,
  };
  return CreateAndBindCoherentBuffer(&create_info, device_indices);
}

containers::unique_ptr<VulkanApplication::Buffer>
VulkanApplication::CreateAndBindDeviceBuffer(
    const VkBufferCreateInfo* create_info, const uint32_t* device_indices) {
  return CreateAndBindBuffer(device_only_buffer_heap_.get(), create_info,
                             device_indices);
}

containers::unique_ptr<VulkanApplication::Buffer>
VulkanApplication::CreateAndBindPeerBuffer(
    const VkBufferCreateInfo* create_info, uint32_t device_idx) {
  // For now we only handle 2 buffers
  LOG_ASSERT(<=, log_, device_idx, 1);
  uint32_t indices[VK_MAX_DEVICE_GROUP_SIZE];
  for (size_t i = 0; i < device_.num_devices(); ++i) {
    indices[i] = device_idx;
  }
  return CreateAndBindBuffer(device_peer_memory_heaps_[device_idx].get(),
                             create_info, indices);
}

containers::unique_ptr<VulkanApplication::Buffer>
VulkanApplication::CreateAndBindDefaultExclusiveDeviceBuffer(
    VkDeviceSize size, VkBufferUsageFlags usages,
    const uint32_t* device_indices) {
  VkBufferCreateInfo create_info{
      /* sType = */ VK_STRUCTURE_TYPE_BUFFER_CREATE_INFO,
      /* pNext = */ nullptr,
      /* flags = */ 0,
      /* size = */ size,
      /* usage = */ usages,
      /* sharingMode = */ VK_SHARING_MODE_EXCLUSIVE,
      /* queueFamilyIndexCount = */ 0,
      /* pQueueFamilyIndices = */ nullptr,
  };
  return CreateAndBindDeviceBuffer(&create_info, device_indices);
}

containers::unique_ptr<VkBufferView> VulkanApplication::CreateBufferView(
    ::VkBuffer buffer, VkFormat format, VkDeviceSize offset,
    VkDeviceSize range) {
  VkBufferViewCreateInfo create_info{
      VK_STRUCTURE_TYPE_BUFFER_VIEW_CREATE_INFO,  // sType
      nullptr,                                    // pNext
      0,                                          // flags
      buffer,                                     // buffer
      format,                                     // format
      offset,                                     // offset
      range,                                      // range
  };
  ::VkBufferView raw_view;
  LOG_ASSERT(
      ==, log_,
      device_->vkCreateBufferView(device_, &create_info, nullptr, &raw_view),
      VK_SUCCESS);
  return containers::make_unique<vulkan::VkBufferView>(
      allocator_, VkBufferView(raw_view, nullptr, &device_));
}

std::tuple<bool, VkCommandBuffer, BufferPointer>
VulkanApplication::FillImageLayersData(
    Image* img, const VkImageSubresourceLayers& image_subresource,
    const VkOffset3D& image_offset, const VkExtent3D& image_extent,
    VkImageLayout initial_img_layout, const containers::vector<uint8_t>& data,
    std::initializer_list<::VkSemaphore> wait_semaphores,
    std::initializer_list<::VkSemaphore> signal_semaphores, ::VkFence fence) {
  auto failure_return = std::make_tuple(
      false,
      VkCommandBuffer(static_cast<::VkCommandBuffer>(VK_NULL_HANDLE),
                      &GetCommandPool(), &device_),
      BufferPointer(nullptr));
  if (!img) {
    log_->LogError("FillImageLayersData(): The given *img is nullptr");
    return failure_return;
  }
  size_t image_size = GetImageExtentSizeInBytes(image_extent, img->format()) *
                      image_subresource.layerCount;
  if (data.size() < image_size) {
    log_->LogError(
        "FillImageLayersData(): Not Enough data to fill the image layers");
    return failure_return;
  }

  containers::vector<::VkSemaphore> waits(wait_semaphores, allocator_);
  containers::vector<::VkSemaphore> signals(signal_semaphores, allocator_);
  containers::vector<VkPipelineStageFlags> wait_dst_stage_masks(
      waits.size(), VK_PIPELINE_STAGE_TOP_OF_PIPE_BIT, allocator_);

  // Prepare the buffer to be used for data copying.
  VkBufferCreateInfo buf_create_info{
      VK_STRUCTURE_TYPE_BUFFER_CREATE_INFO,
      nullptr,
      0,
      data.size(),
      VK_BUFFER_USAGE_TRANSFER_SRC_BIT,
      VK_SHARING_MODE_EXCLUSIVE,
      0,
      nullptr,
  };
  BufferPointer src_buffer = CreateAndBindHostBuffer(&buf_create_info);
  std::copy_n(data.begin(), data.size(), src_buffer->base_address());
  src_buffer->flush();

  // Get a command buffer and add commands/barriers to it.
  VkCommandBuffer command_buffer = GetCommandBuffer();
  VkCommandBufferBeginInfo cmd_begin_info{
      VK_STRUCTURE_TYPE_COMMAND_BUFFER_BEGIN_INFO, nullptr, 0, nullptr};
  command_buffer->vkBeginCommandBuffer(command_buffer, &cmd_begin_info);
  // Add a buffer barrier so that the flushed memory becomes visible to the
  // device.
  VkBufferMemoryBarrier buffer_barrier{
      VK_STRUCTURE_TYPE_BUFFER_MEMORY_BARRIER,
      nullptr,
      VK_ACCESS_HOST_WRITE_BIT,
      VK_ACCESS_TRANSFER_READ_BIT,
      VK_QUEUE_FAMILY_IGNORED,
      VK_QUEUE_FAMILY_IGNORED,
      *src_buffer,
      0,
      data.size(),
  };
  // Add an image barrier to change the layout set its access bit to transfer
  // write.
  VkImageMemoryBarrier image_barrier{
      VK_STRUCTURE_TYPE_IMAGE_MEMORY_BARRIER,
      nullptr,
      0,  // Change to write access, no read-after-write risk.
      VK_ACCESS_TRANSFER_WRITE_BIT,
      initial_img_layout,
      VK_IMAGE_LAYOUT_TRANSFER_DST_OPTIMAL,
      VK_QUEUE_FAMILY_IGNORED,
      VK_QUEUE_FAMILY_IGNORED,
      *img,
      // subresource range, only deal one mip level
      {
          image_subresource.aspectMask,
          image_subresource.mipLevel,
          1,
          image_subresource.baseArrayLayer,
          image_subresource.layerCount,
      }};
  command_buffer->vkCmdPipelineBarrier(
      command_buffer, VK_PIPELINE_STAGE_HOST_BIT,
      VK_PIPELINE_STAGE_TRANSFER_BIT, 0, 0, nullptr, 1, &buffer_barrier, 1,
      &image_barrier);
  // Copy data to the image.
  VkBufferImageCopy copy_info{
      0, 0, 0, image_subresource, image_offset, image_extent};
  command_buffer->vkCmdCopyBufferToImage(command_buffer, *src_buffer, *img,
                                         VK_IMAGE_LAYOUT_TRANSFER_DST_OPTIMAL,
                                         1, &copy_info);
  // Add a global barrier at the end to make sure the data written to the
  // image is available globally.
  VkMemoryBarrier end_barrier{VK_STRUCTURE_TYPE_MEMORY_BARRIER, nullptr,
                              VK_ACCESS_TRANSFER_WRITE_BIT, kAllReadBits};
  command_buffer->vkCmdPipelineBarrier(
      command_buffer,
      VK_PIPELINE_STAGE_TRANSFER_BIT,     // The data in image is produced at
                                          // 'trasfer' stage
      VK_PIPELINE_STAGE_TOP_OF_PIPE_BIT,  // The data should be available at
                                          // the
                                          // very begining for following
                                          // commands.
      0, 1, &end_barrier, 0, nullptr, 0, nullptr);

  command_buffer->vkEndCommandBuffer(command_buffer);
  // Submit the command buffer.
  ::VkCommandBuffer raw_cmd_buf = command_buffer.get_command_buffer();
  VkSubmitInfo submit_info{
      VK_STRUCTURE_TYPE_SUBMIT_INFO,               // sType
      nullptr,                                     // pNext
      uint32_t(waits.size()),                      // waitSemaphoreCount
      waits.size() == 0 ? nullptr : waits.data(),  // pWaitSemaphores
      waits.size() == 0 ? nullptr
                        : wait_dst_stage_masks.data(),  // pWaitDstStageMask
      1,                                                // commandBufferCount
      &raw_cmd_buf,                                     // pCommandBuffers
      uint32_t(signals.size()),                         // signalSemaphoreCount
      signals.size() == 0 ? nullptr : signals.data()    // pSignalSemaphores
  };
  (*render_queue_)->vkQueueSubmit(render_queue(), 1, &submit_info, fence);
  return std::make_tuple(true, std::move(command_buffer),
                         std::move(src_buffer));
}

const size_t MAX_UPDATE_SIZE = 65536;
void VulkanApplication::FillSmallBuffer(Buffer* buffer, const void* data,
                                        size_t data_size, size_t buffer_offset,
                                        VkCommandBuffer* command_buffer,
                                        VkAccessFlags target_usage,
                                        uint32_t device_mask) {
  uint32_t old_device_mask = 0;
  if (device_mask != 0) {
    old_device_mask = command_buffer->get_device_mask();
    command_buffer->set_device_mask(device_mask);
  }
  LOG_ASSERT(==, log_, 0, data_size % 4);
  size_t upload_offset = 0;
  while (upload_offset != data_size) {
    size_t upload_left = (data_size - upload_offset);
    size_t to_upload =
        upload_left < MAX_UPDATE_SIZE ? upload_left : MAX_UPDATE_SIZE;

    (*command_buffer)
        ->vkCmdUpdateBuffer(
            *command_buffer, *buffer, buffer_offset + upload_offset, to_upload,
            static_cast<const void*>(static_cast<const uint8_t*>(data) +
                                     upload_offset));
    upload_offset += to_upload;
  }

  VkBufferMemoryBarrier barrier = {
      VK_STRUCTURE_TYPE_BUFFER_MEMORY_BARRIER,  // sType
      nullptr,                                  // pNext
      VK_ACCESS_TRANSFER_WRITE_BIT,             // srcAccessMask
      target_usage,                             // dstAccessMask
      VK_QUEUE_FAMILY_IGNORED,                  // srcQueueFamilyIndex
      VK_QUEUE_FAMILY_IGNORED,                  // dstQueueFamilyIndex
      *buffer,
      0,
      data_size};

  (*command_buffer)
      ->vkCmdPipelineBarrier(
          *command_buffer,
          VK_PIPELINE_STAGE_TRANSFER_BIT | VK_PIPELINE_STAGE_HOST_BIT,
          VK_PIPELINE_STAGE_ALL_COMMANDS_BIT, 0, 0, nullptr, 1, &barrier, 0,
          nullptr);
  if (device_mask != 0) {
    command_buffer->set_device_mask(old_device_mask);
  }
}

void VulkanApplication::FillHostVisibleBuffer(Buffer* buffer, const void* data,
                                              size_t data_size,
                                              size_t buffer_offset,
                                              VkCommandBuffer* command_buffer,
                                              VkAccessFlags dst_accesses,
                                              VkPipelineStageFlags dst_stages) {
  char* p = buffer->base_address();
  if (!p) {
    return;
  }
  const char* d = reinterpret_cast<const char*>(data);
  size_t size = buffer->size() < data_size ? buffer->size() : data_size;
  memcpy(p + buffer_offset, d, size);
  buffer->flush();
  if (command_buffer) {
    VkBufferMemoryBarrier buf_barrier{
        VK_STRUCTURE_TYPE_BUFFER_MEMORY_BARRIER,
        nullptr,
        VK_ACCESS_HOST_WRITE_BIT | VK_ACCESS_TRANSFER_WRITE_BIT,
        dst_accesses,
        VK_QUEUE_FAMILY_IGNORED,
        VK_QUEUE_FAMILY_IGNORED,
        *buffer,
        0,
        VK_WHOLE_SIZE};

    (*command_buffer)
        ->vkCmdPipelineBarrier(
            *command_buffer,
            VK_PIPELINE_STAGE_HOST_BIT | VK_PIPELINE_STAGE_TRANSFER_BIT,
            dst_stages, 0, 0, nullptr, 1, &buf_barrier, 0, nullptr);
  }
}

bool VulkanApplication::DumpImageLayersData(
    Image* img, const VkImageSubresourceLayers& image_subresource,
    const VkOffset3D& image_offset, const VkExtent3D& image_extent,
    VkImageLayout initial_img_layout, containers::vector<uint8_t>* data,
    std::initializer_list<::VkSemaphore> wait_semaphores) {
  if (!img) {
    log_->LogError("DumpImageLayersData(): The given *img is nullptr");
    return false;
  }

  containers::vector<::VkSemaphore> waits(wait_semaphores, allocator_);
  containers::vector<VkPipelineStageFlags> wait_dst_stage_masks(
      waits.size(), VK_PIPELINE_STAGE_TOP_OF_PIPE_BIT, allocator_);

  // Prepare the dst buffer.
  size_t image_size = GetImageExtentSizeInBytes(image_extent, img->format()) *
                      image_subresource.layerCount;
  if (image_size == 0) {
    log_->LogError(
        "DumpImageLayersData(): The size of the dump source image layers is "
        "0, "
        "this might be caused by an unrecognized image format");
    return false;
  }

  data->reserve(image_size);
  VkBufferCreateInfo buf_create_info = {
      VK_STRUCTURE_TYPE_BUFFER_CREATE_INFO,  // sType
      nullptr,                               // pNext
      0,                                     // createFlags
      image_size,                            // size
      VK_BUFFER_USAGE_TRANSFER_DST_BIT,      // usage
      VK_SHARING_MODE_EXCLUSIVE,             // sharingMode
      0,                                     // queueFamilyIndexCount
      nullptr                                // pQueueFamilyIndices
  };
  vulkan::BufferPointer dst_buffer = CreateAndBindHostBuffer(&buf_create_info);

  // Get a command buffer and add commands/barriers to it.
  VkCommandBuffer command_buffer = GetCommandBuffer();
  VkCommandBufferBeginInfo cmd_begin_info{
      VK_STRUCTURE_TYPE_COMMAND_BUFFER_BEGIN_INFO, nullptr, 0, nullptr};
  command_buffer->vkBeginCommandBuffer(command_buffer, &cmd_begin_info);

  // Add a buffer barrier to set the access bit to transfer write.
  VkBufferMemoryBarrier buffer_barrier{
      VK_STRUCTURE_TYPE_BUFFER_MEMORY_BARRIER,
      nullptr,
      0,  // Change to write access, no read-after-write risk
      VK_ACCESS_TRANSFER_WRITE_BIT,
      VK_QUEUE_FAMILY_IGNORED,
      VK_QUEUE_FAMILY_IGNORED,
      *dst_buffer,
      0,
      data->size(),
  };
  // Add an image barrier to change the layout and set its access bit to
  // transfer read.
  VkImageMemoryBarrier image_barrier{
      VK_STRUCTURE_TYPE_IMAGE_MEMORY_BARRIER,
      nullptr,
      kAllWriteBits,
      VK_ACCESS_TRANSFER_READ_BIT,
      initial_img_layout,
      VK_IMAGE_LAYOUT_TRANSFER_SRC_OPTIMAL,
      VK_QUEUE_FAMILY_IGNORED,
      VK_QUEUE_FAMILY_IGNORED,
      *img,
      // subresource range, only deal with one mip level
      {
          image_subresource.aspectMask,
          image_subresource.mipLevel,
          1,
          image_subresource.baseArrayLayer,
          image_subresource.layerCount,
      }};
  command_buffer->vkCmdPipelineBarrier(
      command_buffer, VK_PIPELINE_STAGE_TRANSFER_BIT,
      VK_PIPELINE_STAGE_TRANSFER_BIT, 0, 0, nullptr, 1, &buffer_barrier, 1,
      &image_barrier);
  // Copy data from the image.
  VkBufferImageCopy copy_info{
      0, 0, 0, image_subresource, image_offset, image_extent};
  command_buffer->vkCmdCopyImageToBuffer(command_buffer, *img,
                                         VK_IMAGE_LAYOUT_TRANSFER_SRC_OPTIMAL,
                                         *dst_buffer, 1, &copy_info);

  // Add a global barrier to make sure the data written to buffer is available
  // globally.
  VkMemoryBarrier end_barrier{VK_STRUCTURE_TYPE_MEMORY_BARRIER, nullptr,
                              VK_ACCESS_TRANSFER_WRITE_BIT, kAllReadBits};
  command_buffer->vkCmdPipelineBarrier(
      command_buffer, VK_PIPELINE_STAGE_TRANSFER_BIT,
      VK_PIPELINE_STAGE_HOST_BIT, 0, 1, &end_barrier, 0, nullptr, 0, nullptr);
  command_buffer->vkEndCommandBuffer(command_buffer);
  // Submit the command buffer.
  ::VkCommandBuffer raw_cmd_buf = command_buffer.get_command_buffer();
  VkSubmitInfo submit_info{
      VK_STRUCTURE_TYPE_SUBMIT_INFO,               // sType
      nullptr,                                     // pNext
      uint32_t(waits.size()),                      // waitSemaphoreCount
      waits.size() == 0 ? nullptr : waits.data(),  // pWaitSemaphores
      waits.size() == 0 ? nullptr
                        : wait_dst_stage_masks.data(),  // pWaitDstStageMask
      1,                                                // commandBufferCount
      &raw_cmd_buf,                                     // pCommandBuffers
      0,                                                // signalSemaphoreCount
      nullptr                                           // pSignalSemaphores
  };
  (*render_queue_)
      ->vkQueueSubmit(render_queue(), 1, &submit_info,
                      static_cast<::VkFence>(VK_NULL_HANDLE));
  (*render_queue_)->vkQueueWaitIdle(render_queue());
  // Copy the data from the buffer to |data|.
  dst_buffer->invalidate();
  std::for_each(dst_buffer->base_address(),
                dst_buffer->base_address() + image_size,
                [&data](uint8_t c) { data->push_back(c); });
  return true;
}

// These linked-list nodes are ordered by offset into the heap.
// the first node has a prev of nullptr, and the last node has a next of
// nullptr.
struct AllocationToken {
  AllocationToken* next;
  AllocationToken* prev;
  ::VkDeviceSize allocationSize;
  ::VkDeviceSize offset;
  // Location into the map of unused chunks. This is only valid when
  // in_use == false.
  containers::ordered_multimap<::VkDeviceSize, AllocationToken*>::iterator
      map_location;
  bool in_use;
};

VulkanArena::VulkanArena(containers::Allocator* allocator, logging::Logger* log,
                         ::VkDeviceSize buffer_size, uint32_t memory_type_index,
                         VkDevice* device, bool map, uint32_t device_mask)
    : allocator_(allocator),
      freeblocks_(allocator_),
      first_block_(nullptr),
      base_address_(nullptr),
      device_(*device),
      unmap_memory_function_(nullptr),
      memory_(VK_NULL_HANDLE, nullptr, device),
      log_(log) {
  void* pNext = nullptr;
  VkMemoryAllocateFlagsInfo flags = {
      VK_STRUCTURE_TYPE_MEMORY_ALLOCATE_FLAGS_INFO, nullptr,
      VK_MEMORY_ALLOCATE_DEVICE_MASK_BIT, 0};

  uint32_t nDevices = 0;
  if (device->num_devices() > 1) {
    pNext = &flags;
    if (device_mask == 0) {
      for (size_t i = 0; i < device->num_devices(); ++i) {
        flags.deviceMask |= 1 << i;
        nDevices += 1;
      }
    } else {
      for (size_t i = 0; i < device->num_devices(); ++i) {
        if (device_mask & (1 << i)) {
          flags.deviceMask |= 1 << i;
          nDevices += 1;
        }
      }
    }
  }

  // It is illegal to have map memory that is bound to
  // more than one GPU
  LOG_ASSERT(==, log, true, (!map || nDevices <= 1));

  // Actually allocate the bytes for this heap.
  VkMemoryAllocateInfo allocate_info{
      VK_STRUCTURE_TYPE_MEMORY_ALLOCATE_INFO,  // sType
      pNext,                                   // pNext
      buffer_size,                             // allocationSize
      memory_type_index};

  VkResult res = VK_SUCCESS;
  ::VkDeviceMemory device_memory;
  VkDeviceSize original_size = buffer_size;

  const auto& memory_properties = device->physical_device_memory_properties();

  log->LogInfo("Trying to allocate ", buffer_size, " bytes from heap that has ",
               memory_properties
                   .memoryHeaps[memory_properties.memoryTypes[memory_type_index]
                                    .heapIndex]
                   .size,
               " bytes.");

  do {
    if (res == VK_ERROR_OUT_OF_DEVICE_MEMORY ||
        res == VK_ERROR_OUT_OF_HOST_MEMORY) {
      log->LogInfo("Could not allocate ", buffer_size,
                   " bytes of "
                   "device memory. Attempting to allocate ",
                   static_cast<size_t>(buffer_size * 0.75), " bytes instead");
      buffer_size =
          static_cast<VkDeviceSize>(static_cast<float>(buffer_size) * 0.75f);
      allocate_info.allocationSize = buffer_size;
    }

    res = (*device)->vkAllocateMemory(*device, &allocate_info, nullptr,
                                      &device_memory);
    // If we cannot even allocate 1/4 of the requested memory, it is time to
    // fail.
  } while ((res == VK_ERROR_OUT_OF_DEVICE_MEMORY ||
            res == VK_ERROR_OUT_OF_HOST_MEMORY) &&
           buffer_size > original_size / 4);
  LOG_ASSERT(==, log, VK_SUCCESS, res);
  memory_.initialize(device_memory);

  // Create a new pointer that is the first block of memory. It contains
  // all of the memory in the arena.
  first_block_ = allocator_->construct<AllocationToken>(AllocationToken{
      nullptr, nullptr, buffer_size, 0, freeblocks_.end(), false});

  // Since this has not been used yet, add it to our freeblock_ map.
  first_block_->map_location =
      freeblocks_.insert(std::make_pair(buffer_size, first_block_));

  if (map) {
    // If we were asked to map this memory. (i.e. it is meant to be host
    // visible), then do it now.
    LOG_ASSERT(
        ==, log, VK_SUCCESS,
        (*device)->vkMapMemory(*device, memory_, 0, buffer_size, 0,
                               reinterpret_cast<void**>(&base_address_)));
    // Store off the devices unmap memory function for the future, we only
    // want to keep a reference to the raw device, and not the
    // vulkan::VkDevice since vulkan::VkDevice is movable.
    unmap_memory_function_ = &(*device)->vkUnmapMemory;
  }
}

VulkanArena::~VulkanArena() {
  // Make sure that there is only one block left, and that is is not in use.
  // This will trigger if someone has not freed all the memory before the
  // heap has been destroyed.
  LOG_ASSERT(==, log_, true, first_block_->next == nullptr);
  LOG_ASSERT(==, log_, false, first_block_->in_use);
  if (base_address_) {
    (*unmap_memory_function_)(device_, memory_);
  }
  allocator_->destroy(first_block_);
}

// The maximum value for nonCoherentAtomSize from the vulkan spec.
// Table 31.2. Required Limits
// See 10.2.1. Host Access to Device Memory Objects for
// a description of why this must be used.
static const ::VkDeviceSize kMaxNonCoherentAtomSize = 256;

AllocationToken* VulkanArena::AllocateMemory(::VkDeviceSize size,
                                             ::VkDeviceSize alignment,
                                             ::VkDeviceMemory* memory,
                                             ::VkDeviceSize* offset,
                                             char** base_address) {
  // If we are mapped memory, then no matter what alignment says, we
  // must also be aligned to kMaxNonCoherentAtomSize AND
  // for all intents and purposes our size must be a multiple of
  // kMaxNonCoherentAtomSize
  if (base_address_) {
    alignment = alignment > kMaxNonCoherentAtomSize ? alignment
                                                    : kMaxNonCoherentAtomSize;
    if ((size % kMaxNonCoherentAtomSize) != 0) {
      size += (kMaxNonCoherentAtomSize - (size % kMaxNonCoherentAtomSize));
    }
  }

  // We use alignment - 1 quite a bit, so store it off here.
  const ::VkDeviceSize align_m_1 = alignment - 1;
  LOG_ASSERT(>, log_, alignment, 0);  // Alignment must be > 0
  LOG_ASSERT(==, log_, !(alignment & (align_m_1)),
             true);  // Alignment must be power of 2.

  // This is the maximum amount of memory we will potentially have to
  // allocate in order to satisfy the alignment.
  ::VkDeviceSize to_allocate = size + align_m_1;

  // Find a block that contains at LEAST enough memory for our allocation.
  auto it = freeblocks_.lower_bound(to_allocate);
  // Fail if there is not even a single free-block that can hold our
  // allocation.
  LOG_ASSERT(==, log_, true, freeblocks_.end() != it);

  AllocationToken* token = it->second;
  // Remove the block that we found from the freeblock map.
  freeblocks_.erase(it);

  // total_offset is the offset from the base of the entire arena to the
  // correctly aligned base inside of the given block.
  ::VkDeviceSize total_offset = (token->offset + (align_m_1)) & ~(align_m_1);
  // offset_from_start is the offset from the start of the block to
  // the alignment location.
  ::VkDeviceSize offset_from_start = total_offset - token->offset;

  // Our block may satisfy the alignment already, so only actually allocate
  // the amount of memory we need.
  // TODO(awoloszyn): If we find fragmentation to be a problem here, then
  //   eventually actually allocate the total. If we do not do this,
  //   then if we have (for example) a 128byte aligned block and we need
  //   4K of memory, we wont be able to re-use this block for another 4K
  //   allocation.
  ::VkDeviceSize total_allocated =
      to_allocate - (align_m_1 - offset_from_start);

  // Remove the memory from the block.
  // Push the block's base up by the allocated memory
  token->allocationSize -= total_allocated;
  token->offset += total_allocated;

  // Create a new block that contains the memory in question.
  AllocationToken* new_token = allocator_->construct<AllocationToken>(
      AllocationToken{nullptr, token->prev, total_allocated, total_offset,
                      freeblocks_.end(), true});

  if (token->allocationSize > 0) {
    // If there is still some space in this allocation, put it back, so we can
    // get more out of it later.
    token->map_location =
        freeblocks_.insert(std::make_pair(token->allocationSize, token));

    // Hook up all of our linked-list nodes.
    new_token->next = token;
    if (!token->prev) {
      first_block_ = new_token;
    } else {
      new_token->prev = token->prev;
      new_token->prev->next = new_token;
    }
    token->prev = new_token;
    new_token->next = token;
    if (first_block_ == token) {
      first_block_ = new_token;
    }
  } else {
    // token happens to now be an empty block. So let's not put it back.
    if (token->next) {
      new_token->next = token->next;
      token->next->prev = new_token;
    }
    if (token->prev) {
      token->prev->next = new_token;
    } else {
      first_block_ = new_token;
    }

    allocator_->destroy(token);
  }
  *memory = memory_;
  *offset = total_offset;
  if (base_address) {
    *base_address = base_address_ ? base_address_ + total_offset : nullptr;
  }
  return new_token;
}

void VulkanArena::FreeMemory(AllocationToken* token) {
  bool atAll = false;
  // First try to coalesce this with its previous block.
  while (token->prev && !token->prev->in_use) {
    atAll = true;
    // Take the previous token out of the map, and merge it with this one.
    AllocationToken* prev_token = token->prev;
    prev_token->allocationSize += token->allocationSize;
    prev_token->next = token->next;
    if (token->next) {
      token->next->prev = prev_token;
    }
    // Remove the previous block from freeblocks_,
    // we have now merged with it.
    freeblocks_.erase(prev_token->map_location);
    allocator_->destroy(token);
    token = prev_token;
  }
  // Now try to coalesce this with any subsequent blocks.
  while (token->next && !token->next->in_use) {
    atAll = true;
    // Take the previous token out of the map, and merge it with this one.
    AllocationToken* next_token = token->next;
    token->allocationSize += next_token->allocationSize;
    token->next = next_token->next;
    if (token->next) {
      token->next->prev = token;
    }
    // Remove the next block from freeblocks_,
    // we have now merged with it.
    freeblocks_.erase(next_token->map_location);
    allocator_->destroy(next_token);
  }
  // This block is no longer being used.
  token->in_use = false;
  // Push it back into freeblocks_.
  token->map_location =
      freeblocks_.insert(std::make_pair(token->allocationSize, token));
}

VulkanGraphicsPipeline::VulkanGraphicsPipeline(containers::Allocator* allocator,
                                               PipelineLayout* layout,
                                               VulkanApplication* application,
                                               VkRenderPass* render_pass,
                                               uint32_t subpass)
    : render_pass_(*render_pass),
      subpass_(subpass),
      application_(application),
      stages_(allocator),
      dynamic_states_(allocator),
      vertex_binding_descriptions_(allocator),
      vertex_attribute_descriptions_(allocator),
      shader_modules_(allocator),
      attachments_(allocator),
      layout_(*layout),
      contained_stages_(0),
      pipeline_extensions_(nullptr),
      pipeline_(VK_NULL_HANDLE, nullptr, &application->device()) {
  MemoryClear(&vertex_input_state_);
  MemoryClear(&input_assembly_state_);
  MemoryClear(&tessellation_state_);
  MemoryClear(&viewport_state_);
  MemoryClear(&rasterization_state_);
  MemoryClear(&multisample_state_);
  MemoryClear(&depth_stencil_state_);
  MemoryClear(&color_blend_state_);
  MemoryClear(&dynamic_state_);
  MemoryClear(&viewport_);
  MemoryClear(&scissor_);

  dynamic_states_.resize(2);
  dynamic_states_[0] = VK_DYNAMIC_STATE_VIEWPORT;
  dynamic_states_[1] = VK_DYNAMIC_STATE_SCISSOR;

  vertex_input_state_.sType =
      VK_STRUCTURE_TYPE_PIPELINE_VERTEX_INPUT_STATE_CREATE_INFO;

  input_assembly_state_.sType =
      VK_STRUCTURE_TYPE_PIPELINE_INPUT_ASSEMBLY_STATE_CREATE_INFO;

  tessellation_state_.sType =
      VK_STRUCTURE_TYPE_PIPELINE_TESSELLATION_STATE_CREATE_INFO;

  viewport_state_.sType = VK_STRUCTURE_TYPE_PIPELINE_VIEWPORT_STATE_CREATE_INFO;
  viewport_state_.viewportCount = 1;
  viewport_state_.pViewports = nullptr;
  viewport_state_.scissorCount = 1;
  viewport_state_.pScissors = nullptr;

  rasterization_state_.sType =
      VK_STRUCTURE_TYPE_PIPELINE_RASTERIZATION_STATE_CREATE_INFO;
  rasterization_state_.polygonMode = VK_POLYGON_MODE_FILL;
  rasterization_state_.cullMode = VK_CULL_MODE_BACK_BIT;
  rasterization_state_.frontFace = VK_FRONT_FACE_COUNTER_CLOCKWISE;
  rasterization_state_.lineWidth = 1.0f;

  multisample_state_.sType =
      VK_STRUCTURE_TYPE_PIPELINE_MULTISAMPLE_STATE_CREATE_INFO;
  multisample_state_.rasterizationSamples = VK_SAMPLE_COUNT_1_BIT;

  depth_stencil_state_.sType =
      VK_STRUCTURE_TYPE_PIPELINE_DEPTH_STENCIL_STATE_CREATE_INFO;
  depth_stencil_state_.depthTestEnable = VK_TRUE;
  depth_stencil_state_.depthWriteEnable = VK_TRUE;
  depth_stencil_state_.depthCompareOp = VK_COMPARE_OP_LESS;

  color_blend_state_.sType =
      VK_STRUCTURE_TYPE_PIPELINE_COLOR_BLEND_STATE_CREATE_INFO;

  dynamic_state_.sType = VK_STRUCTURE_TYPE_PIPELINE_DYNAMIC_STATE_CREATE_INFO;
}

void VulkanGraphicsPipeline::SetCullMode(VkCullModeFlagBits mode) {
  rasterization_state_.cullMode = mode;
}

void VulkanGraphicsPipeline::SetFrontFace(VkFrontFace face) {
  rasterization_state_.frontFace = face;
}

void VulkanGraphicsPipeline::SetRasterizationFill(VkPolygonMode mode) {
  rasterization_state_.polygonMode = mode;
}

void VulkanGraphicsPipeline::SetRasterizationExtension(const void* extension) {
  rasterization_state_.pNext = extension;
}

void VulkanGraphicsPipeline::AddShader(VkShaderStageFlagBits stage,
                                       const char* entry, uint32_t* code,
                                       uint32_t numCodeWords) {
  LOG_ASSERT(==, application_->GetLogger(), 0,
             static_cast<uint32_t>(stage) & contained_stages_);
  LOG_ASSERT(==, application_->GetLogger(), stage,
             stage & VK_SHADER_STAGE_ALL_GRAPHICS);
  contained_stages_ |= stage;
  VkShaderModuleCreateInfo create_info{
      VK_STRUCTURE_TYPE_SHADER_MODULE_CREATE_INFO,  // sType
      nullptr,                                      // pNext
      0,                                            // flags
      numCodeWords * 4,                             // codeSize
      code                                          // pCode
  };

  ::VkShaderModule module;
  LOG_ASSERT(==, application_->GetLogger(), VK_SUCCESS,
             application_->device()->vkCreateShaderModule(
                 application_->device(), &create_info, nullptr, &module));
  shader_modules_.push_back(
      VkShaderModule(module, nullptr, &application_->device()));

  stages_.push_back({
      VK_STRUCTURE_TYPE_PIPELINE_SHADER_STAGE_CREATE_INFO,  // sType
      nullptr,                                              // pNext
      0,                                                    // flags
      stage,                                                // stage
      shader_modules_.back(),                               // module
      entry,                                                // name
      nullptr  // pSpecializationInfo
  });
}

void VulkanGraphicsPipeline::SetTopology(VkPrimitiveTopology topology,
                                         uint32_t patch_size) {
  input_assembly_state_.topology = topology;
  if ((contained_stages_ & VK_SHADER_STAGE_TESSELLATION_CONTROL_BIT) ||
      (contained_stages_ & VK_SHADER_STAGE_TESSELLATION_EVALUATION_BIT)) {
    tessellation_state_.patchControlPoints = patch_size;
  }
}

void VulkanGraphicsPipeline::SetViewport(const VkViewport& viewport) {
  auto state = std::find(dynamic_states_.begin(), dynamic_states_.end(),
                         VK_DYNAMIC_STATE_VIEWPORT);
  if (state != dynamic_states_.end()) {
    dynamic_states_.erase(state);
  }
  viewport_ = viewport;
  viewport_state_.pViewports = &viewport_;
}

void VulkanGraphicsPipeline::SetViewports(const VkViewport* viewports,
                                          uint32_t viewport_count) {
  auto state = std::find(dynamic_states_.begin(), dynamic_states_.end(),
                         VK_DYNAMIC_STATE_VIEWPORT);
  if (state != dynamic_states_.end()) {
    dynamic_states_.erase(state);
  }
  viewport_state_.viewportCount = viewport_count;
  viewport_state_.pViewports = viewports;
}

void VulkanGraphicsPipeline::SetScissor(const VkRect2D& scissor) {
  auto state = std::find(dynamic_states_.begin(), dynamic_states_.end(),
                         VK_DYNAMIC_STATE_SCISSOR);
  if (state != dynamic_states_.end()) {
    dynamic_states_.erase(state);
  }
  scissor_ = scissor;
  viewport_state_.pScissors = &scissor_;
}

void VulkanGraphicsPipeline::SetScissors(const VkRect2D* scissors,
                                         uint32_t scissor_count) {
  auto state = std::find(dynamic_states_.begin(), dynamic_states_.end(),
                         VK_DYNAMIC_STATE_SCISSOR);
  if (state != dynamic_states_.end()) {
    dynamic_states_.erase(state);
  }
  viewport_state_.scissorCount = scissor_count;
  viewport_state_.pScissors = scissors;
}

void VulkanGraphicsPipeline::SetSamples(VkSampleCountFlagBits samples) {
  multisample_state_.rasterizationSamples = samples;
}

void VulkanGraphicsPipeline::AddAttachment() {
  attachments_.push_back(
      {VK_FALSE, VK_BLEND_FACTOR_ZERO, VK_BLEND_FACTOR_ONE, VK_BLEND_OP_ADD,
       VK_BLEND_FACTOR_ZERO, VK_BLEND_FACTOR_ONE, VK_BLEND_OP_ADD,
       VK_COLOR_COMPONENT_R_BIT | VK_COLOR_COMPONENT_G_BIT |
           VK_COLOR_COMPONENT_B_BIT | VK_COLOR_COMPONENT_A_BIT});
}

void VulkanGraphicsPipeline::AddAttachment(
    const VkPipelineColorBlendAttachmentState& state) {
  attachments_.push_back(state);
}

void VulkanGraphicsPipeline::AddDynamicState(VkDynamicState dynamic_state) {
  dynamic_states_.push_back(dynamic_state);
}

void VulkanGraphicsPipeline::AddInputStream(
    uint32_t stride, VkVertexInputRate input_rate,
    std::initializer_list<InputStream> inputs) {
  vertex_binding_descriptions_.push_back(
      {static_cast<uint32_t>(vertex_binding_descriptions_.size()), stride,
       input_rate});
  for (auto input : inputs) {
    vertex_attribute_descriptions_.push_back(
        {input.binding,
         static_cast<uint32_t>(vertex_binding_descriptions_.size() - 1),
         input.format, input.offset});
  }
}

void VulkanGraphicsPipeline::SetInputStreams(VulkanModel* model) {
  model->GetAssemblyInfo(&vertex_binding_descriptions_,
                         &vertex_attribute_descriptions_);
}

void VulkanGraphicsPipeline::SetPipelineExtensions(const void* pipeline_extensions) {
  pipeline_extensions_ = pipeline_extensions;
}

void VulkanGraphicsPipeline::Commit() {
  vertex_input_state_.vertexBindingDescriptionCount =
      static_cast<uint32_t>(vertex_binding_descriptions_.size());
  vertex_input_state_.pVertexBindingDescriptions =
      vertex_binding_descriptions_.data();
  vertex_input_state_.vertexAttributeDescriptionCount =
      static_cast<uint32_t>(vertex_attribute_descriptions_.size());
  vertex_input_state_.pVertexAttributeDescriptions =
      vertex_attribute_descriptions_.data();

  VkPipelineTessellationStateCreateInfo* info = nullptr;
  if ((contained_stages_ & VK_SHADER_STAGE_TESSELLATION_CONTROL_BIT) ||
      (contained_stages_ & VK_SHADER_STAGE_TESSELLATION_EVALUATION_BIT)) {
    info = &tessellation_state_;
  }

  VkPipelineDynamicStateCreateInfo* dynamic_info = nullptr;
  if (!dynamic_states_.empty()) {
    dynamic_info = &dynamic_state_;
    dynamic_state_.dynamicStateCount =
        static_cast<uint32_t>(dynamic_states_.size());
    dynamic_state_.pDynamicStates = dynamic_states_.data();
  }

  color_blend_state_.attachmentCount =
      static_cast<uint32_t>(attachments_.size());
  color_blend_state_.pAttachments = attachments_.data();

  VkGraphicsPipelineCreateInfo create_info{
      VK_STRUCTURE_TYPE_GRAPHICS_PIPELINE_CREATE_INFO,  // sType
      pipeline_extensions_,                             // pNext
      0,                                                // flags
      static_cast<uint32_t>(stages_.size()),            // stageCount
      stages_.data(),                                   // pStage
      &vertex_input_state_,                             // pVertexInputState
      &input_assembly_state_,                           // pInputAssemblyState
      info,                                             // pTessellationState
      &viewport_state_,                                 // pViewportState
      &rasterization_state_,                            // pRasterizationState
      &multisample_state_,                              // pMultisampleState
      &depth_stencil_state_,                            // pDepthStencilState
      &color_blend_state_,                              // pColorBlendState
      dynamic_info,                                     // pDynamicState
      layout_,                                          // layout
      render_pass_,                                     // renderPass
      subpass_,                                         // subpass
      VK_NULL_HANDLE,                                   // basePipelineHandle
      0                                                 // basePipelineIndex
  };
  ::VkPipeline pipeline;
  LOG_ASSERT(==, application_->GetLogger(), VK_SUCCESS,
             application_->device()->vkCreateGraphicsPipelines(
                 application_->device(), application_->pipeline_cache(), 1,
                 &create_info, nullptr, &pipeline));
  pipeline_.initialize(pipeline);
}

VulkanComputePipeline::VulkanComputePipeline(
    containers::Allocator* allocator, PipelineLayout* layout,
    VulkanApplication* application,
    const VkShaderModuleCreateInfo& shader_module_create_info,
    const char* shader_entry, const VkSpecializationInfo* specialization_info)
    : application_(application),
      pipeline_(VK_NULL_HANDLE, nullptr, &application->device()),
      shader_module_(VK_NULL_HANDLE, nullptr, &application->device()),
      layout_(*layout) {
  ::VkShaderModule raw_module;
  LOG_ASSERT(==, application_->GetLogger(), VK_SUCCESS,
             application_->device()->vkCreateShaderModule(
                 application_->device(), &shader_module_create_info, nullptr,
                 &raw_module));
  shader_module_.initialize(raw_module);
  VkPipelineShaderStageCreateInfo shader_stage_create_info{
      VK_STRUCTURE_TYPE_PIPELINE_SHADER_STAGE_CREATE_INFO,  // sType
      nullptr,                                              // pNext
      0,                                                    // flags
      VK_SHADER_STAGE_COMPUTE_BIT,                          // stage
      shader_module_,                                       // module
      shader_entry,                                         // name
      specialization_info  // pSpecializationInfo
  };

  VkComputePipelineCreateInfo pipeline_create_info{
      VK_STRUCTURE_TYPE_COMPUTE_PIPELINE_CREATE_INFO,  // sType
      nullptr,                                         // pNext
      0,                                               // flags
      shader_stage_create_info,                        // stage
      layout_,                                         // layout
      VK_NULL_HANDLE,                                  // basePipelineHandle
      0,                                               // basePipelineIndex
  };

  ::VkPipeline pipeline;
  LOG_ASSERT(==, application_->GetLogger(), VK_SUCCESS,
             application_->device()->vkCreateComputePipelines(
                 application_->device(), application_->pipeline_cache(), 1,
                 &pipeline_create_info, nullptr, &pipeline));
  pipeline_.initialize(pipeline);
}

::VkDeviceSize VulkanApplication::Image::size() const {
  return token_ ? token_->allocationSize : 0u;
}

::VkDeviceSize VulkanApplication::SparseImage::size() const {
  ::VkDeviceSize r = 0u;
  for (const auto& ti : tokens_) {
    r += ti ? ti->allocationSize : 0u;
  }
  return r;
}
}  // namespace vulkan<|MERGE_RESOLUTION|>--- conflicted
+++ resolved
@@ -63,19 +63,11 @@
     uint32_t device_image_size, uint32_t device_buffer_size,
     uint32_t coherent_buffer_size, bool use_async_compute_queue,
     bool use_sparse_binding, bool use_device_group,
-<<<<<<< HEAD
-    uint32_t device_peer_memory_size,
-    bool use_protected_memory, bool use_host_query_reset,
-    VkColorSpaceKHR swapchain_color_space, bool use_shared_presentation,
-    bool use_mutable_swapchain_format, const void* swapchain_extensions,
-    bool use_vulkan_1_1, void* device_next)
-=======
     uint32_t device_peer_memory_size, bool use_protected_memory,
     bool use_host_query_reset, VkColorSpaceKHR swapchain_color_space,
     bool use_shared_presentation, bool use_mutable_swapchain_format,
     const void* swapchain_extensions, bool use_vulkan_1_1, bool use_10bit_hdr,
     void* device_next)
->>>>>>> 6308dd46
     : allocator_(allocator),
       log_(log),
       entry_data_(entry_data),
