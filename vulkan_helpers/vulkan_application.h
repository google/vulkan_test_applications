/* Copyright 2017 Google Inc.
 *
 * Licensed under the Apache License, Version 2.0 (the "License");
 * you may not use this file except in compliance with the License.
 * You may obtain a copy of the License at
 *
 *     http://www.apache.org/licenses/LICENSE-2.0
 *
 * Unless required by applicable law or agreed to in writing, software
 * distributed under the License is distributed on an "AS IS" BASIS,
 * WITHOUT WARRANTIES OR CONDITIONS OF ANY KIND, either express or implied.
 * See the License for the specific language governing permissions and
 * limitations under the License.
 */

#ifndef VULKAN_HELPERS_VULKAN_APPLICATION
#define VULKAN_HELPERS_VULKAN_APPLICATION

#include <algorithm>

#include "support/containers/allocator.h"
#include "support/containers/ordered_multimap.h"
#include "support/containers/unordered_map.h"
#include "support/containers/vector.h"
#include "support/entry/entry.h"
#include "support/log/log.h"
#include "vulkan_helpers/helper_functions.h"
#include "vulkan_wrapper/command_buffer_wrapper.h"
#include "vulkan_wrapper/device_wrapper.h"
#include "vulkan_wrapper/instance_wrapper.h"
#include "vulkan_wrapper/library_wrapper.h"
#include "vulkan_wrapper/queue_wrapper.h"
#include "vulkan_wrapper/sub_objects.h"

namespace vulkan {
struct VulkanModel;
struct AllocationToken;

// This class represents a location in GPU memory for storing data.
// You can suballocate memory from this region, and return memory to the
// arena for future use.
class VulkanArena {
 public:
  // If map==true then the memory for this Arena is mapped to a host-visible
  // address.
  VulkanArena(containers::Allocator* allocator, logging::Logger* log,
              ::VkDeviceSize buffer_size, uint32_t memory_type_index,
              VkDevice* device, bool map, uint32_t device_mask = 0);
  ~VulkanArena();

  // Returns an AllocationToken for the memory of a given size and alignment.
  // Fills *memory, and *offset with the ::VkDeviceMemory and ::VkDeviceSize
  // representing the allocation location. If base_address is not nullptr,
  // sets *base_address to the host-visible address of the returned memory, or
  // nullptr if the memory was not mappable.
  AllocationToken* AllocateMemory(::VkDeviceSize size, ::VkDeviceSize alignment,
                                  ::VkDeviceMemory* memory,
                                  ::VkDeviceSize* offset, char** base_address);

  // Frees the memory pointed to by the AllocationToken.
  void FreeMemory(AllocationToken* token);

 private:
  containers::Allocator* allocator_;
  containers::ordered_multimap<::VkDeviceSize, AllocationToken*> freeblocks_;
  AllocationToken* first_block_;
  char* base_address_;
  ::VkDevice device_;
  LazyDeviceFunction<PFN_vkUnmapMemory>* unmap_memory_function_;
  VkDeviceMemory memory_;
  logging::Logger* log_;
};

class VulkanApplication;
class PipelineLayout;

// Customizable Graphics pipeline state.
// Defaults to the following properties:
//    Dynamic Viewport & Scissor
//    POLYGON_MODE_FILL
//    Backface culling
//    Clockwise winding
//    non-multisampled
//    Depth testing enabled
//    Depth write enabled
//    Rasterization enabled
//    Stencil test disabled
//    Opaque Color blending

class VulkanGraphicsPipeline {
 public:
  struct InputStream {
    uint32_t binding;
    VkFormat format;
    uint32_t offset;
  };

  VulkanGraphicsPipeline(containers::Allocator* allocator,
                         PipelineLayout* layout, VulkanApplication* application,
                         VkRenderPass* render_pass, uint32_t subpass);
  VulkanGraphicsPipeline(containers::Allocator* allocator)
      : stages_(allocator),
        dynamic_states_(allocator),
        vertex_binding_descriptions_(allocator),
        vertex_attribute_descriptions_(allocator),
        shader_modules_(allocator),
        attachments_(allocator),
        pipeline_(VK_NULL_HANDLE, nullptr, nullptr) {}

  VulkanGraphicsPipeline(VulkanGraphicsPipeline&& other) = default;

  template <int N>
  void AddShader(VkShaderStageFlagBits stage, const char* entry,
                 uint32_t (&code)[N]) {
    return AddShader(stage, entry, code, N);
  }

  void AddShader(VkShaderStageFlagBits stage, const char* entry, uint32_t* code,
                 uint32_t numCodeWords);

  // patch_size is unused unless there is a tessellation shader.
  void SetTopology(VkPrimitiveTopology topology, uint32_t patch_size = 0);
  void SetViewport(const VkViewport& viewport);
  void SetViewports(const VkViewport* viewports, uint32_t viewport_count);
  void SetScissor(const VkRect2D& scissor);
  void SetScissors(const VkRect2D* scissors, uint32_t scissor_count);

  void SetSamples(VkSampleCountFlagBits samples);

  void SetCullMode(VkCullModeFlagBits mode);

  void SetFrontFace(VkFrontFace face);

  // Sets the rasterization fill mode of the polygon.
  void SetRasterizationFill(VkPolygonMode mode);

  // Sets pNext in VkPipelineRasterizationStateCreateInfo.
  void SetRasterizationExtension(const void* extension);

  // Adds an attachment to this pipeline. Sets up default opaque blending
  // for that attachment.
  void AddAttachment();

  // Adds an attachment to this pipeline.
  void AddAttachment(const VkPipelineColorBlendAttachmentState& state);

  // Adds a dynamic state to this pipeline.
  void AddDynamicState(VkDynamicState dynamic_state);

  // Adds a vertex input stream to this pipeline, with the given
  // bindings.
  void AddInputStream(uint32_t stride, VkVertexInputRate input_rate,
                      std::initializer_list<InputStream> inputs);

  // Sets the vertex input streams from the given model.
  void SetInputStreams(VulkanModel* model);

  // Sets the extensions to create the pipeline with. This is pNext of
  // VkGraphicsPipelineCreateInfo
  void SetPipelineExtensions(const void* pipeline_extensions);

  // Gets the reference of the VkPipelineDepthStencilStateCreateInfo
  VkPipelineDepthStencilStateCreateInfo& DepthStencilState() {
    return depth_stencil_state_;
  }

  void Commit();
  operator ::VkPipeline() const { return pipeline_; }

 private:
  ::VkRenderPass render_pass_;
  uint32_t subpass_;
  VulkanApplication* application_;
  containers::vector<VkPipelineShaderStageCreateInfo> stages_;
  VkPipelineVertexInputStateCreateInfo vertex_input_state_;
  VkPipelineInputAssemblyStateCreateInfo input_assembly_state_;
  VkPipelineTessellationStateCreateInfo tessellation_state_;
  VkPipelineViewportStateCreateInfo viewport_state_;
  VkPipelineRasterizationStateCreateInfo rasterization_state_;
  VkPipelineMultisampleStateCreateInfo multisample_state_;
  VkPipelineDepthStencilStateCreateInfo depth_stencil_state_;
  VkPipelineColorBlendStateCreateInfo color_blend_state_;
  VkPipelineDynamicStateCreateInfo dynamic_state_;
  VkViewport viewport_;
  VkRect2D scissor_;
  containers::vector<VkDynamicState> dynamic_states_;
  containers::vector<VkVertexInputBindingDescription>
      vertex_binding_descriptions_;
  containers::vector<VkVertexInputAttributeDescription>
      vertex_attribute_descriptions_;
  containers::vector<VkShaderModule> shader_modules_;
  containers::vector<VkPipelineColorBlendAttachmentState> attachments_;
  ::VkPipelineLayout layout_;
  VkPipeline pipeline_;
  uint32_t contained_stages_;
  const void* pipeline_extensions_;
};

// Customizable Compute pipeline state.
class VulkanComputePipeline {
 public:
  VulkanComputePipeline(
      containers::Allocator* allocator, PipelineLayout* layout,
      VulkanApplication* application,
      const VkShaderModuleCreateInfo& shader_module_create_info,
      const char* shader_entry,
      const VkSpecializationInfo* specialization_info = nullptr);
  VulkanComputePipeline(VulkanComputePipeline&& other) = default;

  operator ::VkPipeline() const { return pipeline_; }

 private:
  VulkanApplication* application_;
  VkPipeline pipeline_;
  VkShaderModule shader_module_;
  ::VkPipelineLayout layout_;
};

// PipelineLayout holds a VkPipelineLayout object as well as as set of
// VkDescriptorSetLayout objects used to create that pipeline layout.
class PipelineLayout {
 public:
  PipelineLayout(PipelineLayout&& other) = default;
  PipelineLayout(const PipelineLayout& other) = delete;

  operator VkPipelineLayout&() { return pipeline_layout_; }
  operator ::VkPipelineLayout() const { return pipeline_layout_; }

 private:
  // TODO(awoloszyn): Handle push constants here too
  PipelineLayout(
      containers::Allocator* allocator, VkDevice* device,
      std::initializer_list<std::initializer_list<VkDescriptorSetLayoutBinding>>
          layouts)
      : pipeline_layout_(VK_NULL_HANDLE, nullptr, device),
        descriptor_set_layouts_(allocator) {
    containers::vector<::VkDescriptorSetLayout> raw_layouts(allocator);
    raw_layouts.reserve(layouts.size());

    descriptor_set_layouts_.reserve(layouts.size());
    for (auto binding_list : layouts) {
      descriptor_set_layouts_.emplace_back(
          CreateDescriptorSetLayout(allocator, device, binding_list));
      raw_layouts.push_back(descriptor_set_layouts_.back());
    }
    VkPipelineLayoutCreateInfo create_info = {
        VK_STRUCTURE_TYPE_PIPELINE_LAYOUT_CREATE_INFO,  // sType
        nullptr,                                        // pNext
        0,                                              // flags
        static_cast<uint32_t>(raw_layouts.size()),      // setLayoutCount
        raw_layouts.data(),                             // pSetLayouts
        0,        // pushConstantRangeCount
        nullptr,  // pPushConstantRanges
    };

    ::VkPipelineLayout layout;
    LOG_ASSERT(==, device->GetLogger(), VK_SUCCESS,
               (*device)->vkCreatePipelineLayout(*device, &create_info, nullptr,
                                                 &layout));
    pipeline_layout_.initialize(layout);
  }
  friend class VulkanApplication;
  containers::vector<VkDescriptorSetLayout> descriptor_set_layouts_;
  VkPipelineLayout pipeline_layout_;
};

// DescriptorSet holds a VkDescriptorSet object and the pool and layout used for
// allocating it.
class DescriptorSet {
 public:
  operator ::VkDescriptorSet() const { return set_; }

  const ::VkDescriptorSet& raw_set() const { return set_.get_raw_object(); }
  ::VkDescriptorPool pool() const { return pool_.get_raw_object(); }
  ::VkDescriptorSetLayout layout() const { return layout_.get_raw_object(); }

 private:
  friend class VulkanApplication;

  static VkDescriptorPool CreateDescriptorPool(
      containers::Allocator* allocator, VkDevice* device,
      std::initializer_list<VkDescriptorSetLayoutBinding> bindings);

  // Creates a descriptor set with one descriptor according to the given
  // |binding|.
  DescriptorSet(containers::Allocator* allocator, VkDevice* device,
                std::initializer_list<VkDescriptorSetLayoutBinding> bindings);

  // Pools is designed to amortize the cost of descriptor set allocation.
  // But here we create a dedicated pool for each descriptor set. It suffers
  // for performance, but is easy to write.
  VkDescriptorPool pool_;
  VkDescriptorSetLayout layout_;
  VkDescriptorSet set_;
};

// VulkanApplication holds all of the data needed for a typical single-threaded
// Vulkan application.
class VulkanApplication {
 private:
  class ImageCore {
   public:
    operator ::VkImage() const { return image_; }
    const ::VkImage& get_raw_image() const { return image_.get_raw_object(); }
    VkFormat format() const { return format_; }
    explicit ImageCore(VkImage&& image, VkFormat format)
        : image_(std::move(image)), format_(format) {}

   private:
    VkImage image_;
    VkFormat format_;
  };

 public:
  // The Image class holds onto a VkImage as well as memory that is bound to it.
  // When it is destroyed, it will return the memory to the heap from which
  // it was created.
  class Image : public ImageCore {
   public:
    ~Image() { heap_->FreeMemory(token_); }
    ::VkDeviceSize size() const;

   private:
    friend class ::vulkan::VulkanApplication;
    Image(VulkanArena* heap, AllocationToken* token, VkImage&& image,
          VkFormat format)
        : ImageCore(std::move(image), format), heap_(heap), token_(token) {}
    VulkanArena* heap_;
    AllocationToken* token_;
  };

  // The SparseImage class holds onto a VkImage as well as the memories that
  // are sparsely bound to it. It will return the memory to the heap from
  // which it was bound.
  class SparseImage : public ImageCore {
   public:
    ~SparseImage() {
      for (const auto& ti : tokens_) {
        heap_->FreeMemory(ti);
      }
    }
    ::VkDeviceSize size() const;

   private:
    friend class ::vulkan::VulkanApplication;
    SparseImage(VulkanArena* heap,
                containers::vector<AllocationToken*>&& tokens, VkImage&& image,
                VkFormat format)
        : ImageCore(std::move(image), format),
          heap_(heap),
          tokens_(std::move(tokens)) {}

    VulkanArena* heap_;
    containers::vector<AllocationToken*> tokens_;
  };

  // The buffer class holds onto a VkBuffer. If this buffer was created
  // in a host-visible heap, then the host-visible address can be
  // retreved using base_address().
  class Buffer {
   public:
    operator ::VkBuffer() const { return buffer_; }
    ~Buffer() { heap_->FreeMemory(token_); }
    ::VkDeviceSize size() const { return size_; }

    // Returns the base_address of the host-visible section of memory.
    // Returns nullptr if the host-visible memory is not available.
    char* base_address() const { return base_address_; }

    // If this is host-visible memory, flushes the range so that
    // writes are visible to the GPU.
    void flush() {
      if (flush_memory_range_) {
        VkMappedMemoryRange range{VK_STRUCTURE_TYPE_MAPPED_MEMORY_RANGE,
                                  nullptr, memory_, offset_, size_};
        (*flush_memory_range_)(device_, 1, &range);
      }
    }

    // If this is host-visible memory, flushes only the given range so that
    // writes are visible to the GPU
    void flush(size_t offset, size_t size) {
      if (flush_memory_range_) {
        VkMappedMemoryRange range{VK_STRUCTURE_TYPE_MAPPED_MEMORY_RANGE,
                                  nullptr, memory_, offset_ + offset, size};
        (*flush_memory_range_)(device_, 1, &range);
      }
    }

    // if this is host-visible memory, invalidates the range so that
    // GPU writes become visible.
    void invalidate() {
      if (invalidate_memory_range_) {
        VkMappedMemoryRange range{VK_STRUCTURE_TYPE_MAPPED_MEMORY_RANGE,
                                  nullptr, memory_, offset_, size_};
        (*invalidate_memory_range_)(device_, 1, &range);
      }
    }

   private:
    friend class ::vulkan::VulkanApplication;
    Buffer(
        VulkanArena* heap, AllocationToken* token, VkBuffer&& buffer,
        char* base_address, ::VkDevice device, ::VkDeviceMemory memory,
        ::VkDeviceSize offset, ::VkDeviceSize size,
        LazyDeviceFunction<PFN_vkFlushMappedMemoryRanges>* flush_memory_range,
        LazyDeviceFunction<PFN_vkInvalidateMappedMemoryRanges>*
            invalidate_memory_range)
        : base_address_(base_address),
          heap_(heap),
          token_(token),
          buffer_(std::move(buffer)),
          device_(device),
          memory_(memory),
          offset_(offset),
          size_(size),
          flush_memory_range_(flush_memory_range),
          invalidate_memory_range_(invalidate_memory_range) {}
    char* base_address_;
    VulkanArena* heap_;
    AllocationToken* token_;
    VkBuffer buffer_;
    ::VkDevice device_;
    ::VkDeviceMemory memory_;
    ::VkDeviceSize offset_;
    ::VkDeviceSize size_;
    LazyDeviceFunction<PFN_vkFlushMappedMemoryRanges>* flush_memory_range_;
    LazyDeviceFunction<PFN_vkInvalidateMappedMemoryRanges>*
        invalidate_memory_range_;
  };

  // On creation creates an instance, device, surface, swapchain, queues,
  // and command pool for the application.
  // It also creates 3 memory arenas with the given sizes.
  //  One for host-visible buffers.
  //  One for device-only-accessible buffers.
  //  One for device-only images.
  VulkanApplication(
      containers::Allocator* allocator, logging::Logger* log,
      const entry::EntryData* entry_data,
      const std::initializer_list<const char*> instance_extensions = {},
      const std::initializer_list<const char*> device_extensions = {},
      const VkPhysicalDeviceFeatures& features = {0},
      uint32_t host_buffer_size = 1024 * 128,
      uint32_t device_image_size = 1024 * 128,
      uint32_t device_buffer_size = 1024 * 128,
      uint32_t coherent_buffer_size = 1024 * 128,
      bool use_async_compute_queue = false, bool use_sparse_binding = false,
      bool use_device_groups = false, uint32_t device_peer_memory_size = 0,
      bool use_ycbcr_sampling = false, bool use_protected_memory = false,
      bool use_host_query_reset = false,
      VkColorSpaceKHR swapchain_color_space = VK_COLOR_SPACE_SRGB_NONLINEAR_KHR,
<<<<<<< HEAD
      bool use_shared_presentation = false);
=======
      bool use_vulkan_1_1 = false);
>>>>>>> 5a8f97ba

  // Creates an image from the given create_info, and binds memory from the
  // device-only image Arena.
  containers::unique_ptr<Image> CreateAndBindImage(
      const VkImageCreateInfo* create_info,
      const uint32_t* device_indices = nullptr);
  // Creates an sparse bound image from the given create_info, and binds memory
  // from the device-only image arena. The size of the binding block is the
  // given |slice_size| roundup to the image's memory alignment.
  containers::unique_ptr<SparseImage> CreateAndBindSparseImage(
      const VkImageCreateInfo* create_info, size_t slice_size,
      const uint32_t* device_indices = nullptr);
  // Creates a multi-planar image from the given create_info, and binds memory
  // from the device-only image arena. Memory is allocated for each plane of the
  // image if it is disjoint.
  containers::unique_ptr<Image> CreateAndBindMultiPlanarImage(
      const VkImageCreateInfo* create_info,
      const uint32_t* device_indices = nullptr);
  // Create an image view for the given image, with the same format of the
  // given image and the given image view type, subresource range.
  containers::unique_ptr<VkImageView> CreateImageView(
      const Image* image, VkImageViewType view_type,
      const VkImageSubresourceRange& subresource_range);
  // Creates a buffer from the given create_info, and binds memory from the
  // host-visible buffer Arena. Also maps the memory needed for the device.
  containers::unique_ptr<Buffer> CreateAndBindHostBuffer(
      const VkBufferCreateInfo* create_info,
      const uint32_t* device_indices = nullptr);
  // Creates a buffer from the given create_info, and binds memory from the
  // host-coherent buffer arena. Also maps the memory needed for the device.
  containers::unique_ptr<Buffer> CreateAndBindCoherentBuffer(
      const VkBufferCreateInfo* create_info,
      const uint32_t* device_indices = nullptr);
  // Creates a buffer with the given size, usage flags from the host-visible
  // buffer Arena. The buffer is create with VkBufferCreateFlags set to 0,
  // VkSharingMode set to VK_SHARING_MODE_EXCLUSIVE.
  containers::unique_ptr<Buffer> CreateAndBindDefaultExclusiveHostBuffer(
      VkDeviceSize size, VkBufferUsageFlags usages,
      const uint32_t* device_indices = nullptr);
  // Creates a buffer with the given size, usage flags from the host-coherent
  // buffer Arena. The buffer is create with VkBufferCreateFlags set to 0,
  // VkSharingMode set to VK_SHARING_MODE_EXCLUSIVE.
  containers::unique_ptr<Buffer> CreateAndBindDefaultExclusiveCoherentBuffer(
      VkDeviceSize size, VkBufferUsageFlags usages,
      const uint32_t* device_indices = nullptr);
  // Creates a buffer from the given create_info, and binds memory from the
  // device-only-accessible buffer Arena.
  containers::unique_ptr<Buffer> CreateAndBindDeviceBuffer(
      const VkBufferCreateInfo* create_info,
      const uint32_t* device_indices = nullptr);

  // Creates a buffer from the given create_info, and bind memory
  // from the device-only peer buffer Arena. That is to say,
  // this memory can be copied into.
  containers::unique_ptr<Buffer> CreateAndBindPeerBuffer(
      const VkBufferCreateInfo* create_info, uint32_t device_idx);
  // Creates a buffer with the given size, usage flags from the device-only
  // buffer Arena. The buffer is create with VkBufferCreateFlags set to 0,
  // VkSharingMode set to VK_SHARING_MODE_EXCLUSIVE.
  containers::unique_ptr<Buffer> CreateAndBindDefaultExclusiveDeviceBuffer(
      VkDeviceSize size, VkBufferUsageFlags usages,
      const uint32_t* device_indices = nullptr);
  // Create a buffer view for the given buffer, with the same format of the
  // given buffer and the given buffer view offset and range.
  containers::unique_ptr<VkBufferView> CreateBufferView(::VkBuffer buffer,
                                                        VkFormat format,
                                                        VkDeviceSize offset,
                                                        VkDeviceSize range);

  // Creates a command buffer, appends commands to fill the given |data| to the
  // specified |image| and submit the command buffer to application's render
  // queue. If succeed, returns true and the command buffer. The operations
  // recorded in the command buffer will wait until |wait_semaphores| signals.
  // Once the operation is done, |signal_semaphores| and |fence| will be
  // signaled. The target image layout will be changed to
  // VK_IMAGE_LAYOUT_TRANSFER_DST_OPTIMAL. If the operation can not be done
  // successfully, this method returns false and a command buffer wrapping
  // VK_NULL_HANDLE, the layout of the image will not be changed.
  std::tuple<bool, VkCommandBuffer,
             containers::unique_ptr<VulkanApplication::Buffer>>
  FillImageLayersData(
      Image* img, const VkImageSubresourceLayers& image_subresource,
      const VkOffset3D& image_offset, const VkExtent3D& image_extent,
      VkImageLayout initial_img_layout, const containers::vector<uint8_t>& data,
      std::initializer_list<::VkSemaphore> wait_semaphores,
      std::initializer_list<::VkSemaphore> signal_semaphores, ::VkFence fence);

  // Fills a small buffer with the given data.
  // This inserts a series of calls to vkCmdUpdateBuffer into the given
  // command_buffer, so it is
  // expected that this be used for buffers that are usually < 65536 bytes.
  // buffer must have been created with the VK_BUFFER_USAGE_TRANSFER_DST_BIT.
  void FillSmallBuffer(Buffer* buffer, const void* data, size_t data_size,
                       size_t buffer_offset, VkCommandBuffer* command_buffer,
                       VkAccessFlags target_usage, uint32_t device_mask = 0);

  // Fills a mapped host-visible buffer with the given data.
  // This calls the vkFlushMappedMemoryRanges upon the backing memory of the
  // given host-visible buffer, then records a buffer memory barrier to the
  // given command buffer.
  void FillHostVisibleBuffer(Buffer* buffer, const void* data, size_t data_size,
                             size_t buffer_offset,
                             VkCommandBuffer* command_buffer,
                             VkAccessFlags dst_accesses,
                             VkPipelineStageFlags dst_stages);

  // Dump the data in the specific layers of the given image to the provided
  // vector. The operation will wait for the |wait_semaphores| to begin and
  // will wait until all the commands are executed then returns. This function
  // returns true and changes the source image layout to
  // VK_IMAGE_LAYOUT_TRANSFER_SRC_OPTIMAL if the operation is done
  // successfully, otherwise returns false and keeps the layout unchanged.
  bool DumpImageLayersData(
      Image* img, const VkImageSubresourceLayers& image_subresource,
      const VkOffset3D& image_offset, const VkExtent3D& image_extent,
      VkImageLayout initial_img_layout, containers::vector<uint8_t>* data,
      std::initializer_list<::VkSemaphore> wait_semaphores);

  // Creates and returns a new primary level CommandBuffer using the
  // Application's default VkCommandPool.
  VkCommandBuffer GetCommandBuffer(uint32_t queueFamilyIndex = 0) {
    return CreateCommandBuffer(&GetCommandPool(queueFamilyIndex),
                               VK_COMMAND_BUFFER_LEVEL_PRIMARY, &device_);
  }

  // Creates and returns a new CommandBuffer with given command buffer level
  // using the Application's default VkCommandPool
  VkCommandBuffer GetCommandBuffer(VkCommandBufferLevel level,
                                   uint32_t queueFamilyIndex = 0) {
    return CreateCommandBuffer(&GetCommandPool(queueFamilyIndex), level,
                               &device_);
  }

  // Begins the given command buffer with the given command buffer usage flags
  // and inheritance info. The default command buffer usage flag is
  // VK_COMMAND_BUFFER_USAGE_ONE_TIME_SUBMIT_BIT, and by default there is no
  // inheritance info.
  void BeginCommandBuffer(
      VkCommandBuffer* cmd_buf,
      VkCommandBufferUsageFlags usages =
          VK_COMMAND_BUFFER_USAGE_ONE_TIME_SUBMIT_BIT,
      const VkCommandBufferInheritanceInfo* pInheritanceInfo = nullptr) {
    VkCommandBufferBeginInfo begin_info{
        /* sType = */ VK_STRUCTURE_TYPE_COMMAND_BUFFER_BEGIN_INFO,
        /* pNext = */ nullptr,
        /* flags = */ VK_COMMAND_BUFFER_USAGE_ONE_TIME_SUBMIT_BIT,
        /* pInheritanceInfo = */ nullptr,
    };
    (*cmd_buf)->vkBeginCommandBuffer(*cmd_buf, &begin_info);
  }

  // Ends the given command buffer and submits the command buffer to the given
  // queue with the given wait semaphores, signal semaphores and fences. Returns
  // the VkResult of the queue submit operation.
  VkResult EndAndSubmitCommandBuffer(
      VkCommandBuffer* cmd_buf, VkQueue* queue,
      std::initializer_list<::VkSemaphore> wait_semaphores,
      std::initializer_list<VkPipelineStageFlags> wait_stages,
      std::initializer_list<::VkSemaphore> signal_semaphores, ::VkFence fence) {
    containers::vector<::VkSemaphore> wait_semaphores_vec(wait_semaphores,
                                                          allocator_);
    containers::vector<VkPipelineStageFlags> wait_stages_vec(wait_stages,
                                                             allocator_);
    containers::vector<::VkSemaphore> signal_semaphores_vec(signal_semaphores,
                                                            allocator_);
    (*cmd_buf)->vkEndCommandBuffer(*cmd_buf);

    auto& q = *queue;
    VkSubmitInfo submit_info{
        VK_STRUCTURE_TYPE_SUBMIT_INFO,         // sType
        nullptr,                               // pNext
        uint32_t(wait_semaphores_vec.size()),  // waitSemaphoreCount
        wait_semaphores_vec.data(),            // pWaitSemaphores
        wait_stages_vec.data(),                // pWaitDstStageMask,
        1,                                     // commandBufferCount
        &cmd_buf->get_command_buffer(),
        uint32_t(signal_semaphores_vec.size()),  // signalSemaphoreCount
        signal_semaphores_vec.data()             // pSignalSemaphores
    };

    VkResult r = q->vkQueueSubmit(q, 1, &submit_info, fence);
    return r;
  }

  // Ends the given command buffer and submits the command buffer to the given
  // queue and then wait for the queue idle.
  VkResult EndAndSubmitCommandBufferAndWaitForQueueIdle(
      VkCommandBuffer* cmd_buf, VkQueue* queue) {
    VkResult r = EndAndSubmitCommandBuffer(cmd_buf, queue, {}, {}, {},
                                           ::VkFence(VK_NULL_HANDLE));
    if (VK_SUCCESS == r) {
      return (*queue)->vkQueueWaitIdle(*queue);
    }
    return r;
  }

  // Returns the Graphics and Compute queue for this application.
  VkQueue& render_queue() { return *render_queue_; }

  // Returns the Present queue for this application. Note: It may be the same
  // as the render queue.
  VkQueue& present_queue() { return *present_queue_; }

  // Returns the async compute queue for this application.
  // If this application was not configured with an async compute queue,
  // or the async compute queue could not be created, returns nullptr.
  VkQueue* async_compute_queue() { return async_compute_queue_concrete_.get(); }

  // Returns the Sparse binding queue. Note: It may be the same as the render
  // queue, present queue or, if applicable, the compute queue.
  VkQueue& sparse_binding_queue() { return *sparse_binding_queue_; }

  // Returns the device that was created for this application.
  VkDevice& device() { return device_; }
  VkInstance& instance() { return instance_; }

  // Returns the surface that was created for this application.
  VkSurfaceKHR& surface() { return surface_; }

  VkPipelineCache& pipeline_cache() { return pipeline_cache_; }

  logging::Logger* GetLogger() { return log_; }

  // Creates and returns a shader module from the given spirv code.
  template <int size>
  VkShaderModule CreateShaderModule(uint32_t (&vals)[size]) {
    VkShaderModuleCreateInfo create_info{
        VK_STRUCTURE_TYPE_SHADER_MODULE_CREATE_INFO,  // sType
        nullptr,                                      // pNext
        0,                                            // flags
        4 * size,                                     // codeSize
        vals                                          // pCode
    };
    ::VkShaderModule module;
    LOG_ASSERT(
        ==, log_, VK_SUCCESS,
        device_->vkCreateShaderModule(device_, &create_info, nullptr, &module));
    return VkShaderModule(module, nullptr, &device_);
  }

  // Returns true if the Present queue is not the same as the present queue.
  bool HasSeparatePresentQueue() const {
    return present_queue_ != render_queue_;
  }

  // Creates and returns a PipelineLayout from the given
  // DescriptorSetLayoutBindings
  PipelineLayout CreatePipelineLayout(
      std::initializer_list<std::initializer_list<VkDescriptorSetLayoutBinding>>
          layouts) {
    return PipelineLayout(allocator_, &device_, layouts);
  }

  // Allocates a descriptor set with one descriptor according to the given
  // |binding|.
  DescriptorSet AllocateDescriptorSet(
      std::initializer_list<VkDescriptorSetLayoutBinding> bindings) {
    return DescriptorSet(allocator_, &device_, bindings);
  }

  VkSwapchainKHR& swapchain() { return swapchain_; }

  containers::vector<::VkImage>& swapchain_images() {
    return swapchain_images_;
  }
  // Creates a render pass, from the given VkAttachmentDescriptions,
  // VkSubpassDescriptions, and VkSubpassDependencies
  VkRenderPass CreateRenderPass(
      std::initializer_list<VkAttachmentDescription> attachments,
      std::initializer_list<VkSubpassDescription> subpasses,
      std::initializer_list<VkSubpassDependency> dependencies) {
    containers::vector<VkAttachmentDescription> attach(allocator_);
    containers::vector<VkSubpassDescription> subpass(allocator_);
    containers::vector<VkSubpassDependency> dep(allocator_);
    attach.insert(attach.begin(), attachments.begin(), attachments.end());
    subpass.insert(subpass.begin(), subpasses.begin(), subpasses.end());
    dep.insert(dep.begin(), dependencies.begin(), dependencies.end());

    VkRenderPassCreateInfo create_info{
        VK_STRUCTURE_TYPE_RENDER_PASS_CREATE_INFO,  // sType
        nullptr,                                    // pNext
        0,                                          // flags
        static_cast<uint32_t>(attach.size()),       // attachmentCount
        attach.size() ? attach.data() : nullptr,    // pAttachments
        static_cast<uint32_t>(subpass.size()),      // subpassCount
        subpass.size() ? subpass.data() : nullptr,  // pSubpasses
        static_cast<uint32_t>(dep.size()),          // dependencyCount
        dep.size() ? dep.data() : nullptr,          // pDependencies
    };

    ::VkRenderPass render_pass;
    LOG_ASSERT(==, log_, VK_SUCCESS,
               device_->vkCreateRenderPass(device_, &create_info, nullptr,
                                           &render_pass));
    return vulkan::VkRenderPass(render_pass, nullptr, &device_);
  }

  VulkanGraphicsPipeline CreateGraphicsPipeline(PipelineLayout* layout,
                                                VkRenderPass* render_pass,
                                                uint32_t subpass_) {
    return VulkanGraphicsPipeline(allocator_, layout, this, render_pass,
                                  subpass_);
  }

  // Creates and returns a compute pipeline a shader module created from the
  // given shader module create info and shader stage created with the shader
  // model and the given shader entry point.
  VulkanComputePipeline CreateComputePipeline(
      PipelineLayout* layout,
      const VkShaderModuleCreateInfo& shader_module_create_info,
      const char* shader_entry,
      const VkSpecializationInfo* specialization_info = nullptr) {
    return VulkanComputePipeline(allocator_, layout, this,
                                 shader_module_create_info, shader_entry,
                                 specialization_info);
  }

  bool should_exit() const { return should_exit_.load(); }

  static const VkAccessFlags kAllReadBits =
      VK_ACCESS_HOST_READ_BIT | VK_ACCESS_INDIRECT_COMMAND_READ_BIT |
      VK_ACCESS_INDEX_READ_BIT | VK_ACCESS_VERTEX_ATTRIBUTE_READ_BIT |
      VK_ACCESS_UNIFORM_READ_BIT | VK_ACCESS_SHADER_READ_BIT |
      VK_ACCESS_COLOR_ATTACHMENT_READ_BIT |
      VK_ACCESS_DEPTH_STENCIL_ATTACHMENT_READ_BIT | VK_ACCESS_MEMORY_READ_BIT |
      VK_ACCESS_INPUT_ATTACHMENT_READ_BIT | VK_ACCESS_TRANSFER_READ_BIT;

  static const VkAccessFlags kAllWriteBits =
      VK_ACCESS_HOST_WRITE_BIT | VK_ACCESS_SHADER_WRITE_BIT |
      VK_ACCESS_COLOR_ATTACHMENT_WRITE_BIT |
      VK_ACCESS_DEPTH_STENCIL_ATTACHMENT_WRITE_BIT |
      VK_ACCESS_TRANSFER_WRITE_BIT | VK_ACCESS_MEMORY_WRITE_BIT;

  containers::Allocator* GetAllocator() { return allocator_; }

 private:
  containers::unique_ptr<Buffer> CreateAndBindBuffer(
      VulkanArena* heap, const VkBufferCreateInfo* create_info,
      const uint32_t* device_indices);

  // Intended to be called by the constructor to create the device, since
  // VkDevice does not have a default constructor.
  VkDevice CreateDevice(const std::initializer_list<const char*> extensions,
                        const VkPhysicalDeviceFeatures& features,
                        bool create_async_compute_queue,
                        bool use_sparse_binding, bool use_ycbcr_sampling,
                        bool use_host_query_reset);

  VkDevice SetupDevice(VkDevice device, bool create_async_compute_queue,
                       bool use_sparse_binding);

  // Intended to be called by the constructor to create the device, since
  // VkDevice does not have a default constructor.
  VkDevice CreateDeviceGroup(
      const std::initializer_list<const char*> extensions,
      const VkPhysicalDeviceFeatures& features, bool create_async_compute_queue,
      bool use_sparse_binding);

  VkCommandPool& GetCommandPool(uint32_t queueFamilyIndex = 0) {
    if (command_pools_.find(queueFamilyIndex) == command_pools_.end()) {
      command_pools_.emplace(
          queueFamilyIndex,
          CreateDefaultCommandPool(allocator_, device_, use_protected_memory_,
                                   queueFamilyIndex));
    }
    return command_pools_.at(queueFamilyIndex);
  }

  containers::Allocator* allocator_;
  logging::Logger* log_;
  const entry::EntryData* entry_data_;
  containers::unique_ptr<VkQueue> render_queue_concrete_;
  containers::unique_ptr<VkQueue> present_queue_concrete_;
  containers::unique_ptr<VkQueue> sparse_binding_queue_concrete_;
  containers::unique_ptr<VkQueue> async_compute_queue_concrete_;
  VkQueue* render_queue_;
  VkQueue* present_queue_;
  VkQueue* sparse_binding_queue_;
  uint32_t render_queue_index_;
  uint32_t present_queue_index_;
  uint32_t compute_queue_index_;
  uint32_t sparse_binding_queue_index_;
  bool use_protected_memory_;

  LibraryWrapper library_wrapper_;
  VkInstance instance_;
  VkSurfaceKHR surface_;
  VkDevice device_;
  VkSwapchainKHR swapchain_;
  containers::unordered_map<uint32_t, VkCommandPool> command_pools_;
  VkPipelineCache pipeline_cache_;
  containers::vector<containers::unique_ptr<VulkanArena>> host_accessible_heap_;
  containers::vector<containers::unique_ptr<VulkanArena>> coherent_heap_;
  containers::unique_ptr<VulkanArena> device_only_image_heap_;
  containers::unique_ptr<VulkanArena> device_only_buffer_heap_;
  containers::vector<containers::unique_ptr<VulkanArena>>
      device_peer_memory_heaps_;
  containers::vector<::VkImage> swapchain_images_;
  std::atomic<bool> should_exit_;
};

inline containers::vector<uint32_t> GetHostVisibleBufferData(
    containers::Allocator* allocator, vulkan::VulkanApplication::Buffer* buf) {
  buf->invalidate();
  uint32_t* p = reinterpret_cast<uint32_t*>(buf->base_address());
  containers::vector<uint32_t> data(allocator);
  data.reserve(static_cast<size_t>(
      buf->size() / static_cast<VkDeviceSize>(sizeof(uint32_t))));
  std::for_each(p, p + buf->size() / sizeof(uint32_t),
                [&data](uint32_t w) { data.push_back(w); });
  return data;
}

using BufferPointer = containers::unique_ptr<VulkanApplication::Buffer>;
using ImagePointer = containers::unique_ptr<VulkanApplication::Image>;
using SparseImagePointer =
    containers::unique_ptr<VulkanApplication::SparseImage>;
}  // namespace vulkan

#endif  // VULKAN_HELPERS_VULKAN_APPLICATION<|MERGE_RESOLUTION|>--- conflicted
+++ resolved
@@ -450,11 +450,8 @@
       bool use_ycbcr_sampling = false, bool use_protected_memory = false,
       bool use_host_query_reset = false,
       VkColorSpaceKHR swapchain_color_space = VK_COLOR_SPACE_SRGB_NONLINEAR_KHR,
-<<<<<<< HEAD
-      bool use_shared_presentation = false);
-=======
+      bool use_shared_presentation = false,
       bool use_vulkan_1_1 = false);
->>>>>>> 5a8f97ba
 
   // Creates an image from the given create_info, and binds memory from the
   // device-only image Arena.
