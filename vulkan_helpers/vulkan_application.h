--- conflicted
+++ resolved
@@ -473,11 +473,7 @@
       bool use_shared_presentation = false,
       bool use_mutable_swapchain_format = false,
       const void* swapchain_extensions = nullptr, bool use_vulkan_1_1 = false,
-<<<<<<< HEAD
-      bool use_10bit_hdr = false, void* device_next = nullptr, 
-=======
       bool use_10bit_hdr = false, void* device_next = nullptr,
->>>>>>> b5ac789a
       uint32_t min_swapchain_image_count = 0);
 
   // Creates an image from the given create_info, and binds memory from the
